--- conflicted
+++ resolved
@@ -118,21 +118,24 @@
               </div>
             )}
 
+            {/* Recommendations Card */}
+            {isSpotifyConnected && (
+              <div 
+                className="flex h-full cursor-pointer flex-col items-center justify-center rounded-lg border border-slate-700 bg-slate-900/50 p-6 text-center transition-colors hover:border-slate-500 hover:bg-slate-900"
+                onClick={() => navigate("/recommendations")}
+            >
+              <h3 className="text-lg font-medium text-white">Recommendations</h3>
+              <p className="mt-1 text-sm text-slate-400">
+                View your personalized recommendations
+                </p>
+              </div>
+            )}
+
             {/* Spotify Connection Card */}
             <div 
               className="flex h-full cursor-pointer flex-col items-center justify-center rounded-lg border border-slate-700 bg-slate-900/50 p-6 text-center transition-colors hover:border-slate-500 hover:bg-slate-900"
               onClick={isSpotifyConnected ? handleSpotifyDisconnect : handleSpotifyConnect}
             >
-<<<<<<< HEAD
-              <Link to="/watch">Watch</Link>
-            </Button>
-            <Button
-              asChild
-              className="bg-black hover:bg-neutral-900 border-slate-800 hover:border-slate-600 hover:text-slate-300 text-white"
-            >
-              <Link to="/recommendations">Recommendations</Link>
-            </Button>
-=======
               {isLoading ? (
                 <Icons.spinner className="mb-2 h-8 w-8 animate-spin text-slate-400" />
               ) : (
@@ -145,7 +148,6 @@
                 {isSpotifyConnected ? "Remove Spotify connection" : "Link your Spotify account"}
               </p>
             </div>
->>>>>>> 401f1f54
           </div>
         </div>
       </div>
