<<<<<<< HEAD
export { default as Homepage } from "./Homepage";
export { default as AuthPage } from "./AuthPage";
export { default as EmailVerification } from "./EmailVerification";
export { default as ResetPassword } from "./ResetPassword";
export { default as RequestReset } from "./RequestReset";
export { default as WatchPage } from "./WatchPage";
export { default as Profile } from "./Profile";
export { default as Playlists } from "./Playlists";
export { default as PlaylistDetail } from "./PlaylistDetail";
export { default as UserProfile } from "./UserProfile";
export { default as UserPlaylists } from "./UserPlaylists";
export { default as PublicPlaylistDetail } from "./PublicPlaylistDetail";
export { default as Search } from "./Search";
export { default as History } from "./History";
=======
export { default as Homepage } from "./Homepage"
export { default as AuthPage } from "./AuthPage"
export { default as EmailVerification } from "./EmailVerification"
export { default as ResetPassword } from "./ResetPassword"
export { default as RequestReset } from "./RequestReset"
export { default as WatchPage } from "./WatchPage"
export { default as Profile } from "./Profile"
export { default as Playlists } from "./Playlists"
export { default as PlaylistDetail } from "./PlaylistDetail"
export { default as UserProfile } from "./UserProfile"
export { default as UserPlaylists } from "./UserPlaylists"
export { default as UserPlaylistDetail } from "./UserPlaylistDetail"
export { default as Search } from "./Search"
>>>>>>> 6216ab5c
<|MERGE_RESOLUTION|>--- conflicted
+++ resolved
@@ -1,4 +1,3 @@
-<<<<<<< HEAD
 export { default as Homepage } from "./Homepage";
 export { default as AuthPage } from "./AuthPage";
 export { default as EmailVerification } from "./EmailVerification";
@@ -12,19 +11,5 @@
 export { default as UserPlaylists } from "./UserPlaylists";
 export { default as PublicPlaylistDetail } from "./PublicPlaylistDetail";
 export { default as Search } from "./Search";
-export { default as History } from "./History";
-=======
-export { default as Homepage } from "./Homepage"
-export { default as AuthPage } from "./AuthPage"
-export { default as EmailVerification } from "./EmailVerification"
-export { default as ResetPassword } from "./ResetPassword"
-export { default as RequestReset } from "./RequestReset"
-export { default as WatchPage } from "./WatchPage"
-export { default as Profile } from "./Profile"
-export { default as Playlists } from "./Playlists"
-export { default as PlaylistDetail } from "./PlaylistDetail"
-export { default as UserProfile } from "./UserProfile"
-export { default as UserPlaylists } from "./UserPlaylists"
-export { default as UserPlaylistDetail } from "./UserPlaylistDetail"
-export { default as Search } from "./Search"
->>>>>>> 6216ab5c
+export { default as UserPlaylistDetail } from "./UserPlaylistDetail";
+export { default as History } from "./History";