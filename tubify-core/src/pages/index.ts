--- conflicted
+++ resolved
@@ -3,8 +3,5 @@
 export { default as EmailVerification } from "./EmailVerification";
 export { default as ResetPassword } from "./ResetPassword";
 export { default as RequestReset } from "./RequestReset";
-<<<<<<< HEAD
 export { default as WatchPage } from "./WatchPage";
-=======
-export { default as Profile } from "./Profile";
->>>>>>> fb6bbdca
+export { default as Profile } from "./Profile";