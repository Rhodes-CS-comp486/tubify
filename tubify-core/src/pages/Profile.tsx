<<<<<<< HEAD
import { useContext, useEffect, useState, useRef } from "react"
import { AuthContext } from "@/contexts/auth"
import { TubifyTitle } from "@/components/ui/tubify-title"
import api from "@/lib/axios"
import { Button } from "@/components/ui/button"
import { Input } from "@/components/ui/input"
import { Textarea } from "@/components/ui/textarea"
import { Pencil, X, Check, Music } from "lucide-react"
import { toast } from "sonner"
import { z } from "zod"
import { Icons } from "@/components/icons"
import { useNavigate } from "react-router-dom"
=======
import { useContext, useEffect, useState } from "react";
import { AuthContext } from "@/contexts/auth";
import { TubifyTitle } from "@/components/ui/tubify-title";
import api from "@/lib/axios";
import { Button } from "@/components/ui/button";
import { Input } from "@/components/ui/input";
import { toast } from "sonner";
import { z } from "zod";
import axios from "axios";
>>>>>>> acb1a43a

const profileSchema = z.object({
  username: z
    .string()
    .min(3, "username must be at least 3 characters")
    .max(50, "username must be less than 50 characters")
    .regex(
      /^[a-zA-Z0-9._-]+$/,
      "username can only contain letters, numbers, periods, underscores, and hyphens"
    ),
  bio: z.string().max(500, "bio must be less than 500 characters"),
});

interface Profile {
  user_name: string;
  profile_picture: string;
  bio: string;
}

interface Friend {
  id: number;
  username: string;
  profile_picture: string;
}

interface FriendRequest {
  sender_id: number;
  receiver_id: number;
  status: string;
  username: string; // Add the username field
}

export default function Profile() {
<<<<<<< HEAD
  const { isAuthenticated, logout } = useContext(AuthContext)
  const [profile, setProfile] = useState<Profile | null>(null)
  const [isLoading, setIsLoading] = useState<boolean>(false)
  const [isEditing, setIsEditing] = useState(false)
  const [editForm, setEditForm] = useState<{
    username: string
    bio: string
  }>({
    username: "",
    bio: "",
  })
  const [isSaving, setIsSaving] = useState(false)
  const [isCheckingUsername, setIsCheckingUsername] = useState(false)
  const [usernameError, setUsernameError] = useState<string | null>(null)
  const usernameCheckTimeout = useRef<NodeJS.Timeout>()
  const navigate = useNavigate()
  const [isSpotifyConnected, setIsSpotifyConnected] = useState(false)

  const fetchProfile = async () => {
    try {
      setIsLoading(true)
      const response = await api.get("/api/profile")
      setProfile(response.data)
      setEditForm({
        username: response.data.user_name,
        bio: response.data.bio,
      })
      
      // check spotify connection
      try {
        const spotifyResponse = await api.get("/api/spotify/status")
        console.log("spotifyResponse", spotifyResponse.data)
        setIsSpotifyConnected(spotifyResponse.data.is_connected)
      } catch {
        setIsSpotifyConnected(false)
      }
    } catch (error) {
      if (process.env.NODE_ENV === "development") {
        console.error("failed to fetch profile:", error)
      }
      toast.error("Failed to load profile")
=======
  const { isAuthenticated, logout } = useContext(AuthContext);
  const [profile, setProfile] = useState<Profile | null>(null);
  const [isLoading, setIsLoading] = useState<boolean>(false);
  const [friends, setFriends] = useState<Friend[]>([]);
  const [friendRequests, setFriendRequests] = useState<FriendRequest[]>([]);
  const [searchUsername, setSearchUsername] = useState("");
  const [isAddingFriend, setIsAddingFriend] = useState(false);

  useEffect(() => {
    if (isAuthenticated) {
      fetchProfile();
      fetchFriends();
      fetchFriendRequests();
    }
  }, [isAuthenticated]);

  const fetchProfile = async () => {
    try {
      setIsLoading(true);
      const response = await api.get("/api/profile");
      setProfile(response.data);
    } catch (error) {
      console.error("failed to fetch profile:", error);
      toast.error("Failed to load profile");
>>>>>>> acb1a43a
    } finally {
      setIsLoading(false);
    }
  };

  const fetchFriends = async () => {
    try {
      const response = await api.get("/api/profile/friends");
      setFriends(response.data);
      console.log(response.data);
    } catch (error) {
      console.error("failed to fetch friends:", error);
    }
  };

  const fetchFriendRequests = async () => {
    try {
      const response = await api.get("/api/profile/friend-requests");
      setFriendRequests(response.data);
    } catch (error) {
      console.error("failed to fetch friend requests:", error);
    }
  };

<<<<<<< HEAD
    // set a new timeout to check username
    usernameCheckTimeout.current = setTimeout(async () => {
      try {
        setIsCheckingUsername(true)
        const response = await api.get(`/api/auth/check-username/${username}`)
        if (!response.data.available) {
          setUsernameError("this username is already taken")
        } else {
          setUsernameError(null)
        }
      } catch (error) {
        if (process.env.NODE_ENV === "development") {
          console.error("Failed to check username:", error)
        }
      } finally {
        setIsCheckingUsername(false)
      }
    }, 500) // debounce for 500ms

    return () => {
      if (usernameCheckTimeout.current) {
        clearTimeout(usernameCheckTimeout.current)
=======
  const handleAddFriend = async () => {
    try {
      setIsAddingFriend(true);
      await api.post(`/api/profile/add-friend/${searchUsername}`);
      toast.success("Friend request sent!");
      setSearchUsername("");
      fetchFriendRequests();
    } catch (error) {
      console.error("failed to add friend:", error);
      if (
        axios.isAxiosError(error) &&
        error.response &&
        error.response.data &&
        error.response.data.detail
      ) {
        toast.error(error.response.data.detail);
      } else {
        toast.error("Failed to send friend request.");
>>>>>>> acb1a43a
      }
    } finally {
      setIsAddingFriend(false);
    }
  };

  const handleAcceptFriendRequest = async (senderId: number) => {
    try {
      await api.post(`/api/profile/accept-friend-request/${senderId}`);
      toast.success("Friend request accepted!");
      fetchFriends();
      fetchFriendRequests();
    } catch (error) {
      console.error("failed to accept friend request:", error);
      toast.error("Failed to accept friend request.");
    }
  };

  const handleRemoveFriend = async (friendId: number) => {
    try {
      await api.post(`/api/profile/remove-friend/${friendId}`);
      toast.success("Friend removed!");
      fetchFriends();
    } catch (error) {
<<<<<<< HEAD
      if (process.env.NODE_ENV === "development") {
        console.error("failed to update profile:", error)
      }
      toast.error("Failed to update profile")
    } finally {
      setIsSaving(false)
=======
      console.error("failed to remove friend:", error);
      toast.error("Failed to remove friend.");
>>>>>>> acb1a43a
    }
  };

  const handleLogout = async () => {
    // clear all local storage
    localStorage.clear();
    
    await logout();
  };

  if (!isAuthenticated) {
    return (
      <div className="overflow-hidden flex flex-col min-h-screen">
        <div className="absolute top-0 left-0">
          <TubifyTitle />
        </div>
        <div className="flex-1 flex items-center justify-center">
          <p className="text-white">Please sign in to view your profile.</p>
        </div>
      </div>
    );
  }

  return (
    <div className="overflow-hidden flex flex-col min-h-screen">
      <div className="absolute top-0 left-0">
        <TubifyTitle />
      </div>
      <div className="flex-1 flex items-center justify-center">
        <div className="flex flex-col items-center gap-4">
          {isLoading ? (
            <p className="text-white">Loading...</p>
          ) : (
            profile && (
              <>
                <img
                  src={profile.profile_picture}
                  alt={`${profile.user_name}'s profile`}
                  className="w-32 h-32 rounded-full"
                />
                <h2 className="text-white text-2xl">{profile.user_name}</h2>
                <p className="text-white">{profile.bio}</p>
                <Button
                  onClick={logout}
                  className="text-white hover:text-red-500 transition-colors"
                >
                  Sign out
                </Button>
<<<<<<< HEAD
              </div>
              <p className="text-white text-center">{profile.bio || "No bio yet"}</p>
              
              <div className="flex flex-col gap-4 w-full">
                {isSpotifyConnected ? (
                  <Button
                    onClick={() => navigate("/playlists")}
                    className="flex items-center justify-center gap-2 bg-green-600 hover:bg-green-700 w-full"
                  >
                    <Music className="w-4 h-4" />
                    My Playlists
                  </Button>
                ) : (
                  <Button
                    className="flex items-center justify-center gap-2 bg-gray-600 hover:bg-gray-700 cursor-not-allowed w-full"
                    onClick={() => toast.error("Please connect Spotify to access playlists")}
                  >
                    <Music className="w-4 h-4" />
                    Connect Spotify to Create Playlists
                  </Button>
                )}
                
                <Button
                  onClick={handleLogout}
                  className="text-white transition-colors w-full"
                >
                  Sign out
                </Button>
              </div>
            </>
=======
                <div className="flex flex-col items-center gap-4">
                  <h2 className="text-white text-xl">Friends</h2>
                  <ul className="text-white">
                    {friends.map((friend) => (
                      <li key={friend.id} className="flex items-center gap-2">
                        <img
                          src={friend.profile_picture}
                          alt={friend.username}
                          className="w-8 h-8 rounded-full"
                        />
                        <span>{friend.username}</span>
                        <Button
                          onClick={() => handleRemoveFriend(friend.id)}
                          className="text-red-500 hover:text-red-700 transition-colors"
                        >
                          Remove
                        </Button>
                      </li>
                    ))}
                  </ul>
                  <h2 className="text-white text-xl">Friend Requests</h2>
                  <ul className="text-white">
                    {friendRequests.map((request) => (
                      <li
                        key={request.sender_id}
                        className="flex items-center gap-2"
                      >
                        <span>{request.username}</span>{" "}
                        {/* Display the username */}
                        <Button
                          onClick={() =>
                            handleAcceptFriendRequest(request.sender_id)
                          }
                          className="text-green-500 hover:text-green-700 transition-colors"
                        >
                          Accept
                        </Button>
                      </li>
                    ))}
                  </ul>
                  <div className="flex items-center gap-2">
                    <Input
                      value={searchUsername}
                      onChange={(e) => setSearchUsername(e.target.value)}
                      placeholder="Search username"
                      className="text-black"
                    />
                    <Button
                      onClick={handleAddFriend}
                      disabled={isAddingFriend}
                      className="text-white hover:text-blue-500 transition-colors"
                    >
                      Add Friend
                    </Button>
                  </div>
                </div>
              </>
            )
>>>>>>> acb1a43a
          )}
        </div>
      </div>
    </div>
  );
}<|MERGE_RESOLUTION|>--- conflicted
+++ resolved
@@ -1,4 +1,3 @@
-<<<<<<< HEAD
 import { useContext, useEffect, useState, useRef } from "react"
 import { AuthContext } from "@/contexts/auth"
 import { TubifyTitle } from "@/components/ui/tubify-title"
@@ -10,35 +9,21 @@
 import { toast } from "sonner"
 import { z } from "zod"
 import { Icons } from "@/components/icons"
-import { useNavigate } from "react-router-dom"
-=======
-import { useContext, useEffect, useState } from "react";
-import { AuthContext } from "@/contexts/auth";
-import { TubifyTitle } from "@/components/ui/tubify-title";
-import api from "@/lib/axios";
-import { Button } from "@/components/ui/button";
-import { Input } from "@/components/ui/input";
-import { toast } from "sonner";
-import { z } from "zod";
-import axios from "axios";
->>>>>>> acb1a43a
+import { useNavigate, useLoaderData } from "react-router-dom"
+import { ProfileData } from "@/loaders/user-loaders"
 
 const profileSchema = z.object({
-  username: z
-    .string()
+  username: z.string()
     .min(3, "username must be at least 3 characters")
     .max(50, "username must be less than 50 characters")
-    .regex(
-      /^[a-zA-Z0-9._-]+$/,
-      "username can only contain letters, numbers, periods, underscores, and hyphens"
-    ),
+    .regex(/^[a-zA-Z0-9._-]+$/, "username can only contain letters, numbers, periods, underscores, and hyphens"),
   bio: z.string().max(500, "bio must be less than 500 characters"),
-});
+})
 
 interface Profile {
-  user_name: string;
-  profile_picture: string;
-  bio: string;
+  user_name: string
+  profile_picture: string
+  bio: string
 }
 
 interface Friend {
@@ -51,103 +36,89 @@
   sender_id: number;
   receiver_id: number;
   status: string;
-  username: string; // Add the username field
+  username: string;
 }
 
 export default function Profile() {
-<<<<<<< HEAD
   const { isAuthenticated, logout } = useContext(AuthContext)
-  const [profile, setProfile] = useState<Profile | null>(null)
-  const [isLoading, setIsLoading] = useState<boolean>(false)
+  const { profile, friends, friendRequests, isSpotifyConnected } = useLoaderData() as ProfileData
   const [isEditing, setIsEditing] = useState(false)
   const [editForm, setEditForm] = useState<{
     username: string
     bio: string
   }>({
-    username: "",
-    bio: "",
+    username: profile?.user_name || "",
+    bio: profile?.bio || "",
   })
   const [isSaving, setIsSaving] = useState(false)
   const [isCheckingUsername, setIsCheckingUsername] = useState(false)
   const [usernameError, setUsernameError] = useState<string | null>(null)
   const usernameCheckTimeout = useRef<NodeJS.Timeout>()
   const navigate = useNavigate()
-  const [isSpotifyConnected, setIsSpotifyConnected] = useState(false)
-
-  const fetchProfile = async () => {
+  const [searchUsername, setSearchUsername] = useState("")
+  const [isAddingFriend, setIsAddingFriend] = useState(false)
+  const [localFriends, setLocalFriends] = useState<Friend[]>(friends)
+  const [localFriendRequests, setLocalFriendRequests] = useState<FriendRequest[]>(friendRequests)
+
+  const handleAddFriend = async () => {
     try {
-      setIsLoading(true)
-      const response = await api.get("/api/profile")
-      setProfile(response.data)
-      setEditForm({
-        username: response.data.user_name,
-        bio: response.data.bio,
-      })
-      
-      // check spotify connection
-      try {
-        const spotifyResponse = await api.get("/api/spotify/status")
-        console.log("spotifyResponse", spotifyResponse.data)
-        setIsSpotifyConnected(spotifyResponse.data.is_connected)
-      } catch {
-        setIsSpotifyConnected(false)
-      }
-    } catch (error) {
-      if (process.env.NODE_ENV === "development") {
-        console.error("failed to fetch profile:", error)
-      }
-      toast.error("Failed to load profile")
-=======
-  const { isAuthenticated, logout } = useContext(AuthContext);
-  const [profile, setProfile] = useState<Profile | null>(null);
-  const [isLoading, setIsLoading] = useState<boolean>(false);
-  const [friends, setFriends] = useState<Friend[]>([]);
-  const [friendRequests, setFriendRequests] = useState<FriendRequest[]>([]);
-  const [searchUsername, setSearchUsername] = useState("");
-  const [isAddingFriend, setIsAddingFriend] = useState(false);
-
+      setIsAddingFriend(true)
+      await api.post(`/api/profile/add-friend/${searchUsername}`)
+      toast.success("Friend request sent!")
+      setSearchUsername("")
+      // refresh friend requests
+      const response = await api.get("/api/profile/friend-requests")
+      setLocalFriendRequests(response.data)
+    } catch {
+      toast.error("Failed to send friend request.")
+    } finally {
+      setIsAddingFriend(false)
+    }
+  }
+
+  const handleAcceptFriendRequest = async (senderId: number) => {
+    try {
+      await api.post(`/api/profile/accept-friend-request/${senderId}`)
+      toast.success("Friend request accepted!")
+      // refresh friends and friend requests
+      const [friendsResponse, requestsResponse] = await Promise.all([
+        api.get("/api/profile/friends"),
+        api.get("/api/profile/friend-requests")
+      ])
+      setLocalFriends(friendsResponse.data)
+      setLocalFriendRequests(requestsResponse.data)
+    } catch {
+      toast.error("Failed to accept friend request.")
+    }
+  }
+
+  const handleRemoveFriend = async (friendId: number) => {
+    try {
+      await api.post(`/api/profile/remove-friend/${friendId}`)
+      toast.success("Friend removed!")
+      // refresh friends
+      const response = await api.get("/api/profile/friends")
+      setLocalFriends(response.data)
+    } catch {
+      toast.error("Failed to remove friend.")
+    }
+  }
+
+  // username check effect
   useEffect(() => {
-    if (isAuthenticated) {
-      fetchProfile();
-      fetchFriends();
-      fetchFriendRequests();
-    }
-  }, [isAuthenticated]);
-
-  const fetchProfile = async () => {
-    try {
-      setIsLoading(true);
-      const response = await api.get("/api/profile");
-      setProfile(response.data);
-    } catch (error) {
-      console.error("failed to fetch profile:", error);
-      toast.error("Failed to load profile");
->>>>>>> acb1a43a
-    } finally {
-      setIsLoading(false);
-    }
-  };
-
-  const fetchFriends = async () => {
-    try {
-      const response = await api.get("/api/profile/friends");
-      setFriends(response.data);
-      console.log(response.data);
-    } catch (error) {
-      console.error("failed to fetch friends:", error);
-    }
-  };
-
-  const fetchFriendRequests = async () => {
-    try {
-      const response = await api.get("/api/profile/friend-requests");
-      setFriendRequests(response.data);
-    } catch (error) {
-      console.error("failed to fetch friend requests:", error);
-    }
-  };
-
-<<<<<<< HEAD
+    if (!isEditing) return
+
+    const username = editForm.username
+    if (!username || username.length < 3 || username === profile?.user_name) {
+      setUsernameError(null)
+      return
+    }
+
+    // clear any existing timeout
+    if (usernameCheckTimeout.current) {
+      clearTimeout(usernameCheckTimeout.current)
+    }
+
     // set a new timeout to check username
     usernameCheckTimeout.current = setTimeout(async () => {
       try {
@@ -170,70 +141,65 @@
     return () => {
       if (usernameCheckTimeout.current) {
         clearTimeout(usernameCheckTimeout.current)
-=======
-  const handleAddFriend = async () => {
+      }
+    }
+  }, [editForm.username, isEditing, profile?.user_name])
+
+  const handleEdit = () => {
+    if (!profile) return
+    setEditForm({
+      username: profile.user_name,
+      bio: profile.bio,
+    })
+    setIsEditing(true)
+  }
+
+  const handleCancel = () => {
+    setIsEditing(false)
+    if (profile) {
+      setEditForm({
+        username: profile.user_name,
+        bio: profile.bio,
+      })
+    }
+  }
+
+  const handleSave = async () => {
     try {
-      setIsAddingFriend(true);
-      await api.post(`/api/profile/add-friend/${searchUsername}`);
-      toast.success("Friend request sent!");
-      setSearchUsername("");
-      fetchFriendRequests();
+      const validationResult = profileSchema.safeParse(editForm)
+      if (!validationResult.success) {
+        const error = validationResult.error.issues[0]
+        toast.error(error.message)
+        return
+      }
+
+      if (usernameError) {
+        toast.error(usernameError)
+        return
+      }
+
+      setIsSaving(true)
+      await api.put("/api/profile", editForm)
+      // update local profile state
+      navigate(".", { replace: true }) // refresh the page to get updated data
+      setIsEditing(false)
+      toast.success("Profile updated successfully")
     } catch (error) {
-      console.error("failed to add friend:", error);
-      if (
-        axios.isAxiosError(error) &&
-        error.response &&
-        error.response.data &&
-        error.response.data.detail
-      ) {
-        toast.error(error.response.data.detail);
-      } else {
-        toast.error("Failed to send friend request.");
->>>>>>> acb1a43a
-      }
-    } finally {
-      setIsAddingFriend(false);
-    }
-  };
-
-  const handleAcceptFriendRequest = async (senderId: number) => {
-    try {
-      await api.post(`/api/profile/accept-friend-request/${senderId}`);
-      toast.success("Friend request accepted!");
-      fetchFriends();
-      fetchFriendRequests();
-    } catch (error) {
-      console.error("failed to accept friend request:", error);
-      toast.error("Failed to accept friend request.");
-    }
-  };
-
-  const handleRemoveFriend = async (friendId: number) => {
-    try {
-      await api.post(`/api/profile/remove-friend/${friendId}`);
-      toast.success("Friend removed!");
-      fetchFriends();
-    } catch (error) {
-<<<<<<< HEAD
       if (process.env.NODE_ENV === "development") {
         console.error("failed to update profile:", error)
       }
       toast.error("Failed to update profile")
     } finally {
       setIsSaving(false)
-=======
-      console.error("failed to remove friend:", error);
-      toast.error("Failed to remove friend.");
->>>>>>> acb1a43a
-    }
-  };
+    }
+  }
 
   const handleLogout = async () => {
     // clear all local storage
-    localStorage.clear();
+    localStorage.clear()
     
-    await logout();
-  };
+    await logout()
+  }
 
   if (!isAuthenticated) {
     return (
@@ -245,7 +211,20 @@
           <p className="text-white">Please sign in to view your profile.</p>
         </div>
       </div>
-    );
+    )
+  }
+
+  if (!profile) {
+    return (
+      <div className="overflow-hidden flex flex-col min-h-screen">
+        <div className="absolute top-0 left-0">
+          <TubifyTitle />
+        </div>
+        <div className="flex-1 flex items-center justify-center">
+          <p className="text-white">No profile data available.</p>
+        </div>
+      </div>
+    )
   }
 
   return (
@@ -254,28 +233,144 @@
         <TubifyTitle />
       </div>
       <div className="flex-1 flex items-center justify-center">
-        <div className="flex flex-col items-center gap-4">
-          {isLoading ? (
-            <p className="text-white">Loading...</p>
+        <div className="flex flex-col items-center gap-4 w-full max-w-md px-4">
+          <img
+            src={profile.profile_picture}
+            alt={`${profile.user_name}'s profile`}
+            className="w-32 h-32 rounded-full object-cover"
+          />
+
+          {isEditing ? (
+            <>
+              <div className="w-full space-y-4">
+                <div className="space-y-2">
+                  <label className="text-sm text-white">username</label>
+                  <div className="relative">
+                    <Input
+                      value={editForm.username}
+                      onChange={(e) =>
+                        setEditForm({ ...editForm, username: e.target.value })
+                      }
+                      className={`bg-white/10 border-white/20 text-white ${usernameError ? 'border-red-500' : ''}`}
+                      placeholder="Enter your username"
+                    />
+                    {isCheckingUsername && (
+                      <div className="absolute right-3 top-1/2 -translate-y-1/2">
+                        <Icons.spinner className="h-4 w-4 animate-spin text-white/50" />
+                      </div>
+                    )}
+                  </div>
+                  {usernameError && (
+                    <p className="text-sm text-red-500">{usernameError}</p>
+                  )}
+                </div>
+                <div className="space-y-2">
+                  <label className="text-sm text-white">bio</label>
+                  <div className="relative">
+                    <Textarea
+                      value={editForm.bio}
+                      onChange={(e) =>
+                        setEditForm({ ...editForm, bio: e.target.value })
+                      }
+                      className="bg-white/10 border-white/20 text-white min-h-[100px]"
+                      placeholder="Tell us about yourself"
+                      maxLength={500}
+                    />
+                    <div className="absolute bottom-2 right-2 text-xs text-white/50">
+                      {editForm.bio.length}/500
+                    </div>
+                  </div>
+                </div>
+              </div>
+              <div className="flex gap-2">
+                <Button
+                  onClick={handleSave}
+                  disabled={isSaving}
+                  className="bg-green-600 hover:bg-green-700"
+                >
+                  <Check className="w-4 h-4 mr-2" />
+                  {isSaving ? "Saving..." : "Save"}
+                </Button>
+                <Button
+                  onClick={handleCancel}
+                  disabled={isSaving}
+                  className="bg-red-600 hover:bg-red-700"
+                >
+                  <X className="w-4 h-4 mr-2" />
+                  Cancel
+                </Button>
+              </div>
+            </>
           ) : (
-            profile && (
-              <>
-                <img
-                  src={profile.profile_picture}
-                  alt={`${profile.user_name}'s profile`}
-                  className="w-32 h-32 rounded-full"
-                />
+            <>
+              <div className="flex items-center gap-2">
                 <h2 className="text-white text-2xl">{profile.user_name}</h2>
-                <p className="text-white">{profile.bio}</p>
                 <Button
-                  onClick={logout}
-                  className="text-white hover:text-red-500 transition-colors"
+                  onClick={handleEdit}
+                  variant="ghost"
+                  size="icon"
+                  className="text-white hover:bg-white/30"
                 >
-                  Sign out
+                  <Pencil className="w-4 h-4" />
                 </Button>
-<<<<<<< HEAD
               </div>
               <p className="text-white text-center">{profile.bio || "No bio yet"}</p>
+
+              <div className="flex flex-col items-center gap-4">
+                  <h2 className="text-white text-xl">Friends</h2>
+                  <ul className="text-white">
+                    {localFriends.map((friend) => (
+                      <li key={friend.id} className="flex items-center gap-2">
+                        <img
+                          src={friend.profile_picture}
+                          alt={friend.username}
+                          className="w-8 h-8 rounded-full"
+                        />
+                        <span>{friend.username}</span>
+                        <Button
+                          onClick={() => handleRemoveFriend(friend.id)}
+                          className="text-red-500 hover:text-red-700 transition-colors"
+                        >
+                          Remove
+                        </Button>
+                      </li>
+                    ))}
+                  </ul>
+                  <h2 className="text-white text-xl">Friend Requests</h2>
+                  <ul className="text-white">
+                    {localFriendRequests.map((request) => (
+                      <li
+                        key={request.sender_id}
+                        className="flex items-center gap-2"
+                      >
+                        <span>{request.username}</span>
+                        <Button
+                          onClick={() =>
+                            handleAcceptFriendRequest(request.sender_id)
+                          }
+                          className="text-green-500 hover:text-green-700 transition-colors"
+                        >
+                          Accept
+                        </Button>
+                      </li>
+                    ))}
+                  </ul>
+                  <div className="flex items-center gap-2">
+                    <Input
+                      value={searchUsername}
+                      onChange={(e) => setSearchUsername(e.target.value)}
+                      placeholder="Search username"
+                      className="text-black"
+                    />
+                    <Button
+                      onClick={handleAddFriend}
+                      disabled={isAddingFriend}
+                      className="text-white hover:text-blue-500 transition-colors"
+                    >
+                      Add Friend
+                    </Button>
+                  </div>
+                </div>
               
               <div className="flex flex-col gap-4 w-full">
                 {isSpotifyConnected ? (
@@ -304,69 +399,9 @@
                 </Button>
               </div>
             </>
-=======
-                <div className="flex flex-col items-center gap-4">
-                  <h2 className="text-white text-xl">Friends</h2>
-                  <ul className="text-white">
-                    {friends.map((friend) => (
-                      <li key={friend.id} className="flex items-center gap-2">
-                        <img
-                          src={friend.profile_picture}
-                          alt={friend.username}
-                          className="w-8 h-8 rounded-full"
-                        />
-                        <span>{friend.username}</span>
-                        <Button
-                          onClick={() => handleRemoveFriend(friend.id)}
-                          className="text-red-500 hover:text-red-700 transition-colors"
-                        >
-                          Remove
-                        </Button>
-                      </li>
-                    ))}
-                  </ul>
-                  <h2 className="text-white text-xl">Friend Requests</h2>
-                  <ul className="text-white">
-                    {friendRequests.map((request) => (
-                      <li
-                        key={request.sender_id}
-                        className="flex items-center gap-2"
-                      >
-                        <span>{request.username}</span>{" "}
-                        {/* Display the username */}
-                        <Button
-                          onClick={() =>
-                            handleAcceptFriendRequest(request.sender_id)
-                          }
-                          className="text-green-500 hover:text-green-700 transition-colors"
-                        >
-                          Accept
-                        </Button>
-                      </li>
-                    ))}
-                  </ul>
-                  <div className="flex items-center gap-2">
-                    <Input
-                      value={searchUsername}
-                      onChange={(e) => setSearchUsername(e.target.value)}
-                      placeholder="Search username"
-                      className="text-black"
-                    />
-                    <Button
-                      onClick={handleAddFriend}
-                      disabled={isAddingFriend}
-                      className="text-white hover:text-blue-500 transition-colors"
-                    >
-                      Add Friend
-                    </Button>
-                  </div>
-                </div>
-              </>
-            )
->>>>>>> acb1a43a
           )}
         </div>
       </div>
     </div>
-  );
+  )
 }