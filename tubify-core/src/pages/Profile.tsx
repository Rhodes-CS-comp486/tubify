import { useContext, useEffect, useState, useRef } from "react"
import { AuthContext } from "@/contexts/auth"
import { TubifyTitle } from "@/components/ui/tubify-title"
import api, { AxiosError } from "@/lib/axios"
import { Button } from "@/components/ui/button"
import { Input } from "@/components/ui/input"
import { Textarea } from "@/components/ui/textarea"
import { Pencil, X, Check, Music } from "lucide-react"
import { toast } from "sonner"
import { z } from "zod"
import { Icons } from "@/components/icons"
import { useNavigate, useLoaderData } from "react-router-dom"
import { ProfileData } from "@/loaders/user-loaders"
import { LikedSongsSync } from "@/components/ui/liked-songs-sync"

const profileSchema = z.object({
  username: z.string()
    .min(3, "username must be at least 3 characters")
    .max(50, "username must be less than 50 characters")
    .regex(/^[a-zA-Z0-9._-]+$/, "username can only contain letters, numbers, periods, underscores, and hyphens"),
  bio: z.string().max(500, "bio must be less than 500 characters"),
})

interface Profile {
  user_name: string
  profile_picture: string
  bio: string
}

interface Friend {
  id: number;
  username: string;
  profile_picture: string;
}

interface FriendRequest {
  sender_id: number;
  receiver_id: number;
  status: string;
  username: string;
}

export default function Profile() {
  const { isAuthenticated, logout } = useContext(AuthContext)
  const { profile, friends, friendRequests, isSpotifyConnected, likedSongs } = useLoaderData() as ProfileData
  const [isEditing, setIsEditing] = useState(false)
  const [editForm, setEditForm] = useState<{
    username: string
    bio: string
  }>({
    username: profile?.user_name || "",
    bio: profile?.bio || "",
  })
  const [isSaving, setIsSaving] = useState(false)
  const [isCheckingUsername, setIsCheckingUsername] = useState(false)
  const [usernameError, setUsernameError] = useState<string | null>(null)
  const usernameCheckTimeout = useRef<NodeJS.Timeout>()
  const navigate = useNavigate()
  const [searchUsername, setSearchUsername] = useState("")
  const [isAddingFriend, setIsAddingFriend] = useState(false)
  const [localFriends, setLocalFriends] = useState<Friend[]>(friends)
  const [localFriendRequests, setLocalFriendRequests] = useState<FriendRequest[]>(friendRequests)

  const handleAddFriend = async () => {
    try {
      setIsAddingFriend(true)
      await api.post(`/api/profile/add-friend/${searchUsername}`)
      toast.success("Friend request sent!")
      
      // clear the search input
      setSearchUsername("")
    } catch (error) {
      if (process.env.NODE_ENV === "development") {
        console.error("failed to add friend:", error)
      }
      
      // display the specific error message from the backend
      const axiosError = error as AxiosError<{ detail: string }>
      if (axiosError.response?.data?.detail) {
        toast.error(axiosError.response.data.detail)
      } else {
        toast.error("Failed to send friend request.")
      }
    } finally {
      setIsAddingFriend(false)
    }
  }

  const handleAcceptFriendRequest = async (senderId: number) => {
    try {
      const response = await api.post(`/api/profile/accept-friend-request/${senderId}`)
      toast.success("Friend request accepted!")
      
      // get the accepted friend from the response
      const acceptedFriend = response.data
      
      // update local state
      setLocalFriends(prevFriends => [...prevFriends, acceptedFriend])
      setLocalFriendRequests(prevRequests => 
        prevRequests.filter(request => request.sender_id !== senderId)
      )
    } catch (error) {
      console.error("failed to accept friend request:", error)
      
      // display the specific error message from the backend
      const axiosError = error as AxiosError<{ detail: string }>
      if (axiosError.response?.data?.detail) {
        toast.error(axiosError.response.data.detail)
      } else {
        toast.error("Failed to accept friend request.")
      }
    }
  }
  
  const handleRejectFriendRequest = async (senderId: number) => {
    try {
      await api.post(`/api/profile/reject-friend-request/${senderId}`)
      toast.success("Friend request rejected")
      
      // update local state by removing the rejected request
      setLocalFriendRequests(prevRequests => 
        prevRequests.filter(request => request.sender_id !== senderId)
      )
    } catch (error) {
      console.error("failed to reject friend request:", error)
      
      // display the specific error message from the backend
      const axiosError = error as AxiosError<{ detail: string }>
      if (axiosError.response?.data?.detail) {
        toast.error(axiosError.response.data.detail)
      } else {
        toast.error("Failed to reject friend request.")
      }
    }
  }

  const handleRemoveFriend = async (friendId: number) => {
    try {
      await api.post(`/api/profile/remove-friend/${friendId}`)
      toast.success("Friend removed!")
      // update local friends state by filtering out the removed friend
      setLocalFriends(prevFriends => prevFriends.filter(friend => friend.id !== friendId))
    } catch (error) {
      console.error("failed to remove friend:", error)
      
      // display the specific error message from the backend
      const axiosError = error as AxiosError<{ detail: string }>
      if (axiosError.response?.data?.detail) {
        toast.error(axiosError.response.data.detail)
      } else {
        toast.error("Failed to remove friend.")
      }
    }
  }

  // username check effect
  useEffect(() => {
    if (!isEditing) return

    const username = editForm.username
    if (!username || username.length < 3 || username === profile?.user_name) {
      setUsernameError(null)
      return
    }

    // clear any existing timeout
    if (usernameCheckTimeout.current) {
      clearTimeout(usernameCheckTimeout.current)
    }

    // set a new timeout to check username
    usernameCheckTimeout.current = setTimeout(async () => {
      try {
        setIsCheckingUsername(true)
        const response = await api.get(`/api/auth/check-username/${username}`)
        if (!response.data.available) {
          setUsernameError("this username is already taken")
        } else {
          setUsernameError(null)
        }
      } catch (error) {
        if (process.env.NODE_ENV === "development") {
          console.error("Failed to check username:", error)
        }
      } finally {
        setIsCheckingUsername(false)
      }
    }, 500) // debounce for 500ms

    return () => {
      if (usernameCheckTimeout.current) {
        clearTimeout(usernameCheckTimeout.current)
      }
    }
  }, [editForm.username, isEditing, profile?.user_name])

  const handleEdit = () => {
    if (!profile) return
    setEditForm({
      username: profile.user_name,
      bio: profile.bio,
    })
    setIsEditing(true)
  }

  const handleCancel = () => {
    setIsEditing(false)
    if (profile) {
      setEditForm({
        username: profile.user_name,
        bio: profile.bio,
      })
    }
  }

  const handleSave = async () => {
    try {
      const validationResult = profileSchema.safeParse(editForm)
      if (!validationResult.success) {
        const error = validationResult.error.issues[0]
        toast.error(error.message)
        return
      }

      if (usernameError) {
        toast.error(usernameError)
        return
      }

      setIsSaving(true)
      await api.put("/api/profile", editForm)
      // update local profile state
      navigate(".", { replace: true }) // refresh the page to get updated data
      setIsEditing(false)
      toast.success("Profile updated successfully")
    } catch (error) {
      if (process.env.NODE_ENV === "development") {
        console.error("failed to update profile:", error)
      }
      toast.error("Failed to update profile")
    } finally {
      setIsSaving(false)
    }
  }

  const handleLogout = async () => {
    // clear all local storage
    localStorage.clear()
    
    await logout()
  }

  // Add auto-sync functionality
  useEffect(() => {
    const checkAutoSync = async () => {
      // Only check for auto-sync if user is authenticated and has Spotify connected
      if (isAuthenticated && isSpotifyConnected) {
        try {
          // Call the auto-sync endpoint silently in the background
          await api.get("/api/liked-songs/auto-sync")
        } catch (error) {
          // Silently fail if auto-sync check has an error
          console.error("auto-sync check failed:", error)
        }
      }
    }
    
    checkAutoSync()
  }, [isAuthenticated, isSpotifyConnected])

  // redirect if not authenticated
  useEffect(() => {
    if (!isAuthenticated) {
      navigate("/auth")
    }
  }, [isAuthenticated, navigate])

  if (!isAuthenticated) {
    return (
      <div className="overflow-hidden flex flex-col min-h-screen">
        <div className="absolute top-0 left-0">
          <TubifyTitle />
        </div>
        <div className="flex-1 flex items-center justify-center">
          <p className="text-white">Please sign in to view your profile.</p>
        </div>
      </div>
    )
  }

  if (!profile) {
    return (
      <div className="overflow-hidden flex flex-col min-h-screen">
        <div className="absolute top-0 left-0">
          <TubifyTitle />
        </div>
        <div className="flex-1 flex items-center justify-center">
          <p className="text-white">No profile data available.</p>
        </div>
      </div>
    )
  }

  return (
    <div className="overflow-hidden flex flex-col min-h-screen bg-neutral-800">
      <div className="absolute top-0 left-0">
        <TubifyTitle />
      </div>
      <div className="flex-1 flex flex-col items-center justify-center gap-4">
        <div className="flex flex-row gap-8 w-full max-w-6xl px-4">
          {/* Left column for profile information */}
          <div className="flex flex-col items-center gap-4 w-1/3 bg-neutral-700 border border-neutral-600 rounded-lg p-6 relative">
            <Button
              onClick={handleEdit}
              variant="ghost"
              size="icon"
              className="absolute top-4 right-4 text-white hover:bg-white/30"
            >
              <Pencil className="w-4 h-4" />
            </Button>
            <img
              src={profile.profile_picture}
              alt={`${profile.user_name}'s profile`}
              className="w-32 h-32 rounded-full object-cover"
            />

            {isEditing ? (
              <>
                <div className="w-full space-y-4">
                  <div className="space-y-2">
                    <label className="text-sm text-white">username</label>
                    <div className="relative">
                      <Input
                        value={editForm.username}
                        onChange={(e) =>
                          setEditForm({ ...editForm, username: e.target.value })
                        }
                        className={`bg-white/10 border-white/20 text-white ${usernameError ? 'border-red-500' : ''}`}
                        placeholder="Enter your username"
                      />
                      {isCheckingUsername && (
                        <div className="absolute right-3 top-1/2 -translate-y-1/2">
                          <Icons.spinner className="h-4 w-4 animate-spin text-white/50" />
                        </div>
                      )}
                    </div>
                    {usernameError && (
                      <p className="text-sm text-red-500">{usernameError}</p>
                    )}
                  </div>
                  <div className="space-y-2">
                    <label className="text-sm text-white">bio</label>
                    <div className="relative">
                      <Textarea
                        value={editForm.bio}
                        onChange={(e) =>
                          setEditForm({ ...editForm, bio: e.target.value })
                        }
                        className="bg-white/10 border-white/20 text-white min-h-[100px]"
                        placeholder="Tell us about yourself"
                        maxLength={500}
                      />
                      <div className="absolute bottom-2 right-2 text-xs text-white/50">
                        {editForm.bio.length}/500
                      </div>
                    </div>
                  </div>
                </div>
                <div className="flex gap-2">
                  <Button
                    onClick={handleSave}
                    disabled={isSaving}
                    variant="spotify"
                  >
                    <Check className="w-4 h-4 mr-2" />
                    {isSaving ? "Saving..." : "Save"}
                  </Button>
                  <Button
                    onClick={handleCancel}
                    disabled={isSaving}
                    variant="destructive"
                  >
                    <X className="w-4 h-4 mr-2" />
                    Cancel
                  </Button>
                </div>
              </>
            ) : (
              <>
                <h2 className="text-white text-2xl">{profile.user_name}</h2>
                <p className="text-white text-center">{profile.bio || "No bio yet"}</p>
              </>
            )}
          </div>

          {/* Right column for friends and other content */}
          <div className="flex flex-col items-center gap-4 w-2/3 bg-neutral-700 border border-neutral-600 rounded-lg p-6">
            <h2 className="text-white text-xl">Friends</h2>
            <ul className="grid grid-cols-2 md:grid-cols-3 lg:grid-cols-4 gap-4 w-full">
              {localFriends.map((friend) => (
                <li key={friend.id} className="flex flex-col items-center gap-3 bg-slate-700 border border-neutral-600 rounded-lg hover:bg-slate-800 p-4 transition-[color,box-shadow,background-color,border-color] duration-200">
                  <div 
                    className="flex flex-col items-center gap-3 cursor-pointer w-full"
                    onClick={() => navigate(`/users/${friend.username}`)}
                  >
                    <img
                      src={friend.profile_picture}
                      alt={friend.username}
                      className="w-20 h-20 rounded-full object-cover"
                    />
                    <span className="text-white text-center font-medium">{friend.username}</span>
                  </div>
<<<<<<< HEAD
                </div>
              
              <div className="flex flex-col gap-4 w-full">
                {isSpotifyConnected ? (
                  <>
                    <Button
                      onClick={() => navigate("/playlists")}
                      variant="spotify"
                      className="flex items-center justify-center gap-2 w-full"
                    >
                      <Icons.spotify className="mr-2 h-4 w-4" />
                      My Playlists
                    </Button>
                    
                    <LikedSongsSync 
                      initialStatus={
                        profile && profile.user_name && likedSongs 
                          ? {
                              syncStatus: likedSongs.syncStatus,
                              lastSynced: likedSongs.lastSynced,
                              count: likedSongs.count
                            }
                          : undefined
                      }
                    />

                    {likedSongs && likedSongs.count > 0 && (
                      <Button
                        onClick={() => navigate("/liked-songs")}
                        variant="outline"
                        className="flex items-center justify-center gap-2 w-full"
                      >
                        <Music className="mr-2 h-4 w-4" />
                        View Liked Songs
                      </Button>
                    )}
                  </>
                ) : (
=======
                  <Button
                    onClick={(e) => {
                      e.stopPropagation();
                      handleRemoveFriend(friend.id);
                    }}
                    variant="destructive"
                    className="w-full"
                  >
                    Remove
                  </Button>
                </li>
              ))}
            </ul>
            <h2 className="text-white text-xl">Friend Requests</h2>
            <ul className="text-white">
              {localFriendRequests.map((request) => (
                <li
                  key={request.sender_id}
                  className="flex items-center gap-2"
                >
                  <span>{request.username}</span>
                  <Button
                    onClick={() =>
                      handleAcceptFriendRequest(request.sender_id)
                    }
                    variant="spotify"
                  >
                    Accept
                  </Button>
>>>>>>> dabc35c6
                  <Button
                    onClick={() =>
                      handleRejectFriendRequest(request.sender_id)
                    }
                    variant="destructive"
                  >
                    Reject
                  </Button>
                </li>
              ))}
            </ul>
            <div className="flex items-center gap-2">
              <Input
                value={searchUsername}
                onChange={(e) => setSearchUsername(e.target.value)}
                placeholder="Search username"
              />
              <Button
                onClick={handleAddFriend}
                disabled={isAddingFriend}
                className="text-slate-700 transition-colors"
              >
                Add Friend
              </Button>
            </div>

            <div className="flex flex-col gap-4 w-full">
              {isSpotifyConnected ? (
                <Button
                  onClick={() => navigate("/playlists")}
                  variant="spotify"
                  className="flex items-center justify-center gap-2 w-full"
                >
                  <Icons.spotify className="mr-2 h-4 w-4" />
                  My Playlists
                </Button>
              ) : (
                <Button
                  className="flex items-center justify-center gap-2 bg-gray-600 hover:bg-gray-700 cursor-not-allowed w-full"
                  onClick={() => toast.error("Please connect Spotify to access playlists")}
                >
                  <Icons.spotify className="mr-2 h-4 w-4" />
                  Connect Spotify to Create Playlists
                </Button>
              )}

              
            </div>
          </div>
        </div>
        
        {/* Centered sign out button */}
        <Button
          onClick={handleLogout}
          variant="destructive"
          className="w-auto px-8"
        >
          Sign out
        </Button>
      </div>
    </div>
  )
}<|MERGE_RESOLUTION|>--- conflicted
+++ resolved
@@ -250,24 +250,6 @@
     await logout()
   }
 
-  // Add auto-sync functionality
-  useEffect(() => {
-    const checkAutoSync = async () => {
-      // Only check for auto-sync if user is authenticated and has Spotify connected
-      if (isAuthenticated && isSpotifyConnected) {
-        try {
-          // Call the auto-sync endpoint silently in the background
-          await api.get("/api/liked-songs/auto-sync")
-        } catch (error) {
-          // Silently fail if auto-sync check has an error
-          console.error("auto-sync check failed:", error)
-        }
-      }
-    }
-    
-    checkAutoSync()
-  }, [isAuthenticated, isSpotifyConnected])
-
   // redirect if not authenticated
   useEffect(() => {
     if (!isAuthenticated) {
@@ -308,7 +290,7 @@
       </div>
       <div className="flex-1 flex flex-col items-center justify-center gap-4">
         <div className="flex flex-row gap-8 w-full max-w-6xl px-4">
-          {/* Left column for profile information */}
+          {/* left column for profile information */}
           <div className="flex flex-col items-center gap-4 w-1/3 bg-neutral-700 border border-neutral-600 rounded-lg p-6 relative">
             <Button
               onClick={handleEdit}
@@ -393,7 +375,7 @@
             )}
           </div>
 
-          {/* Right column for friends and other content */}
+          {/* right column for friends and other content */}
           <div className="flex flex-col items-center gap-4 w-2/3 bg-neutral-700 border border-neutral-600 rounded-lg p-6">
             <h2 className="text-white text-xl">Friends</h2>
             <ul className="grid grid-cols-2 md:grid-cols-3 lg:grid-cols-4 gap-4 w-full">
@@ -410,46 +392,6 @@
                     />
                     <span className="text-white text-center font-medium">{friend.username}</span>
                   </div>
-<<<<<<< HEAD
-                </div>
-              
-              <div className="flex flex-col gap-4 w-full">
-                {isSpotifyConnected ? (
-                  <>
-                    <Button
-                      onClick={() => navigate("/playlists")}
-                      variant="spotify"
-                      className="flex items-center justify-center gap-2 w-full"
-                    >
-                      <Icons.spotify className="mr-2 h-4 w-4" />
-                      My Playlists
-                    </Button>
-                    
-                    <LikedSongsSync 
-                      initialStatus={
-                        profile && profile.user_name && likedSongs 
-                          ? {
-                              syncStatus: likedSongs.syncStatus,
-                              lastSynced: likedSongs.lastSynced,
-                              count: likedSongs.count
-                            }
-                          : undefined
-                      }
-                    />
-
-                    {likedSongs && likedSongs.count > 0 && (
-                      <Button
-                        onClick={() => navigate("/liked-songs")}
-                        variant="outline"
-                        className="flex items-center justify-center gap-2 w-full"
-                      >
-                        <Music className="mr-2 h-4 w-4" />
-                        View Liked Songs
-                      </Button>
-                    )}
-                  </>
-                ) : (
-=======
                   <Button
                     onClick={(e) => {
                       e.stopPropagation();
@@ -479,7 +421,6 @@
                   >
                     Accept
                   </Button>
->>>>>>> dabc35c6
                   <Button
                     onClick={() =>
                       handleRejectFriendRequest(request.sender_id)
@@ -508,14 +449,38 @@
 
             <div className="flex flex-col gap-4 w-full">
               {isSpotifyConnected ? (
-                <Button
-                  onClick={() => navigate("/playlists")}
-                  variant="spotify"
-                  className="flex items-center justify-center gap-2 w-full"
-                >
-                  <Icons.spotify className="mr-2 h-4 w-4" />
-                  My Playlists
-                </Button>
+                <>
+                  <Button
+                    onClick={() => navigate("/playlists")}
+                    variant="spotify"
+                    className="flex items-center justify-center gap-2 w-full"
+                  >
+                    <Icons.spotify className="mr-2 h-4 w-4" />
+                    My Playlists
+                  </Button>
+                  <LikedSongsSync 
+                        initialStatus={
+                          profile && profile.user_name && likedSongs 
+                            ? {
+                                syncStatus: likedSongs.syncStatus,
+                                lastSynced: likedSongs.lastSynced,
+                                count: likedSongs.count
+                              }
+                            : undefined
+                        }
+                    />
+
+                    {likedSongs && likedSongs.count > 0 && (
+                      <Button
+                        onClick={() => navigate("/liked-songs")}
+                        variant="outline"
+                        className="flex items-center justify-center gap-2 w-full"
+                      >
+                        <Music className="mr-2 h-4 w-4" />
+                        View Liked Songs
+                      </Button>
+                    )}
+                  </>
               ) : (
                 <Button
                   className="flex items-center justify-center gap-2 bg-gray-600 hover:bg-gray-700 cursor-not-allowed w-full"
@@ -531,7 +496,6 @@
           </div>
         </div>
         
-        {/* Centered sign out button */}
         <Button
           onClick={handleLogout}
           variant="destructive"
