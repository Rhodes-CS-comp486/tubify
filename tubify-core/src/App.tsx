import { BrowserRouter as Router, Routes, Route, Navigate, useLocation } from 'react-router-dom'
import { useContext, useEffect, useState } from 'react'
<<<<<<< HEAD
import { Homepage, AuthPage, EmailVerification, ResetPassword, RequestReset, WatchPage } from './pages'
=======
import { Homepage, AuthPage, EmailVerification, ResetPassword, RequestReset, Profile } from './pages'
>>>>>>> fb6bbdca
import { Spinner } from './components/ui/spinner'
import { AuthContext } from './contexts/auth'
import { Toaster } from 'sonner'
import api from './lib/axios'
import './App.css'

interface User {
  id: number
  username: string
  email: string
  is_email_verified: boolean
}

function EmailVerificationBanner() {
  const { user } = useContext(AuthContext)
  const location = useLocation()
  const [isVisible, setIsVisible] = useState(true)
  const [isResending, setIsResending] = useState(false)
  const [resendStatus, setResendStatus] = useState<'idle' | 'success' | 'error'>('idle')

  // don't show if: no user, email is verified, banner dismissed, or on verification page
  if (!user || 
      user.is_email_verified || 
      !isVisible || 
      location.pathname.startsWith('/verify-email')) return null

  const handleResend = async () => {
    setIsResending(true)
    setResendStatus('idle')
    try {
      await api.post('/api/auth/resend-verification')
      setResendStatus('success')
    } catch (error) {
      console.error('Failed to resend verification email:', error)
      setResendStatus('error')
    } finally {
      setIsResending(false)
    }
  }

  return (
    <div className="fixed inset-0 z-50 flex items-center justify-center bg-black/50 p-4">
      <div className="relative bg-white p-8 rounded-lg shadow-lg w-full max-w-lg">
        <button
          onClick={() => setIsVisible(false)}
          className="absolute top-4 right-4 text-white hover:text-slate-400"
          aria-label="Close"
        >
          ✕
        </button>
        <div className="space-y-4 flex flex-col items-center">
          <p className="text-black text-lg font-bold text-center">
            <br/><br/>Please verify your email address. Check your inbox for a verification link.<br/>
          </p>
          {resendStatus === 'success' && (
            <p className="text-green-600 text-center">✓ New verification email sent!</p>
          )}
          {resendStatus === 'error' && (
            <p className="text-red-600 text-center">Failed to send verification email.</p>
          )}
          <button
            onClick={handleResend}
            disabled={isResending}
            className="text-sm text-white hover:text-slate-400 disabled:opacity-50 mt-2"
          >
            {isResending ? 'Sending...' : 'Resend verification email'}
          </button>
        </div>
      </div>
    </div>
  )
}

function ProtectedRoute({ children }: { children: React.ReactNode }) {
  const { isAuthenticated, isLoading } = useContext(AuthContext)
  const location = useLocation()

  if (isLoading) {
    return (
      <div className="h-screen w-screen flex items-center justify-center">
        <Spinner size="lg" />
      </div>
    )
  }

  if (!isAuthenticated) {
    return <Navigate to="/auth" state={{ from: location }} replace />
  }

  return <>{children}</>
}

function App() {
  const [isAuthenticated, setIsAuthenticated] = useState(false)
  const [isLoading, setIsLoading] = useState(true)
  const [user, setUser] = useState<User | null>(null)

  const checkAuth = async () => {
    try {
      const response = await api.get('/api/auth/me')
      if (response.data) {
        setUser(response.data)
        setIsAuthenticated(true)
      }
    } catch (error) {
      if (process.env.NODE_ENV === 'development') {
        console.error('Auth check failed:', error)
      }
      setIsAuthenticated(false)
      setUser(null)
    } finally {
      setIsLoading(false)
    }
  }

  const login = async () => {
    try {
      const response = await api.get('/api/auth/me')
      if (response.data) {
        setUser(response.data)
        setIsAuthenticated(true)
      }
    } catch (error) {
      if (process.env.NODE_ENV === 'development') {
        console.error('Login check failed:', error)
      }
    }
  }

  const logout = async () => {
    try {
      await api.post('/api/auth/logout')
      setIsAuthenticated(false)
      setUser(null)
    } catch (error) {
      console.error('Logout failed:', error)
    }
  }

  useEffect(() => {
    checkAuth()
  }, [])

  return (
    <AuthContext.Provider value={{ isAuthenticated, isLoading, user, login, logout }}>
      <Router>
        <Toaster richColors position="top-center" />
        <EmailVerificationBanner />
        <Routes>
          {/* public routes (users don't have to be signed in to access) */}
          <Route path="/auth" element={<AuthPage />} />
          <Route path="/verify-email/:token" element={<EmailVerification />} />
          <Route path="/reset-password" element={<RequestReset />} />
          <Route path="/reset-password/:token" element={<ResetPassword />} />
          <Route path="/auth/google/callback" element={<AuthPage />} />
          <Route path="/auth/github/callback" element={<AuthPage />} />
          {/* homepage is accessible to all, but shows different content based on auth status */}
          <Route path="/" element={<Homepage />} />
          <Route path="/watch" element={<WatchPage />} /> 
          {/* protected routes (requires authentication) */}
          {/*<Route
            path=path
            element={
              <ProtectedRoute>
                <Page />
              </ProtectedRoute>
            }
          />*/}
          <Route
            path='/profile'
            element={
              <ProtectedRoute>
                <Profile />
              </ProtectedRoute>
            }
          />
        </Routes>
      </Router>
    </AuthContext.Provider>
  )
}

export default App<|MERGE_RESOLUTION|>--- conflicted
+++ resolved
@@ -1,10 +1,6 @@
 import { BrowserRouter as Router, Routes, Route, Navigate, useLocation } from 'react-router-dom'
 import { useContext, useEffect, useState } from 'react'
-<<<<<<< HEAD
-import { Homepage, AuthPage, EmailVerification, ResetPassword, RequestReset, WatchPage } from './pages'
-=======
-import { Homepage, AuthPage, EmailVerification, ResetPassword, RequestReset, Profile } from './pages'
->>>>>>> fb6bbdca
+import { Homepage, AuthPage, EmailVerification, ResetPassword, RequestReset, WatchPage, Profile } from './pages'
 import { Spinner } from './components/ui/spinner'
 import { AuthContext } from './contexts/auth'
 import { Toaster } from 'sonner'
