CREATE TABLE IF NOT EXISTS users (
    id SERIAL PRIMARY KEY,
    username VARCHAR(50) UNIQUE NOT NULL,
    email VARCHAR(255) UNIQUE NOT NULL,
    password_hash VARCHAR(255),
    is_email_verified BOOLEAN DEFAULT FALSE,
    email_verification_token VARCHAR(255),
    password_reset_token VARCHAR(255),
    password_reset_expires TIMESTAMP WITH TIME ZONE,
    access_token TEXT,
    refresh_token TEXT,
    access_token_expires_at TIMESTAMP WITH TIME ZONE,
    refresh_token_expires_at TIMESTAMP WITH TIME ZONE,
    oauth_provider VARCHAR(20),
    oauth_id VARCHAR(255),
    created_at TIMESTAMP WITH TIME ZONE DEFAULT CURRENT_TIMESTAMP,
    last_login TIMESTAMP WITH TIME ZONE
);
CREATE TABLE IF NOT EXISTS friendships (
    id SERIAL PRIMARY KEY,
    user_id INTEGER REFERENCES users(id) ON DELETE CASCADE,
    friend_id INTEGER REFERENCES users(id) ON DELETE CASCADE,
    created_at TIMESTAMP WITH TIME ZONE DEFAULT CURRENT_TIMESTAMP,
    UNIQUE(user_id, friend_id)
);
CREATE TABLE IF NOT EXISTS friend_requests (
    id SERIAL PRIMARY KEY,
    sender_id INTEGER REFERENCES users(id) ON DELETE CASCADE,
    receiver_id INTEGER REFERENCES users(id) ON DELETE CASCADE,
    status VARCHAR(20) DEFAULT 'pending',
    created_at TIMESTAMP WITH TIME ZONE DEFAULT CURRENT_TIMESTAMP,
    UNIQUE(sender_id, receiver_id)
);
CREATE TABLE IF NOT EXISTS spotify_credentials (
    id SERIAL PRIMARY KEY,
    user_id INTEGER REFERENCES users(id) ON DELETE CASCADE,
    spotify_id VARCHAR(255) UNIQUE NOT NULL,
    access_token TEXT NOT NULL,
    refresh_token TEXT NOT NULL,
    token_expires_at TIMESTAMP WITH TIME ZONE NOT NULL,
    created_at TIMESTAMP WITH TIME ZONE DEFAULT CURRENT_TIMESTAMP,
    last_used_at TIMESTAMP WITH TIME ZONE DEFAULT CURRENT_TIMESTAMP,
    last_liked_songs_sync TIMESTAMP WITH TIME ZONE,
    liked_songs_sync_status VARCHAR(20) DEFAULT 'not_started',
    liked_songs_count INTEGER DEFAULT 0,
    UNIQUE(user_id)
);
CREATE TABLE IF NOT EXISTS playlists (
    id SERIAL PRIMARY KEY,
    user_id INTEGER REFERENCES users(id) ON DELETE CASCADE,
    name VARCHAR(255) NOT NULL,
    description TEXT,
    is_public BOOLEAN DEFAULT TRUE,
    spotify_playlist_id VARCHAR(255),
    image_url TEXT,
    public_id VARCHAR(26) UNIQUE NOT NULL,
    created_at TIMESTAMP WITH TIME ZONE DEFAULT CURRENT_TIMESTAMP,
    updated_at TIMESTAMP WITH TIME ZONE DEFAULT CURRENT_TIMESTAMP
);
CREATE TABLE IF NOT EXISTS profiles (
    user_id INTEGER PRIMARY KEY REFERENCES users(id) ON DELETE CASCADE,
    bio TEXT DEFAULT '',
    profile_picture TEXT DEFAULT 'https://ui-avatars.com/api/?name=User',
    created_at TIMESTAMP WITH TIME ZONE DEFAULT CURRENT_TIMESTAMP,
    updated_at TIMESTAMP WITH TIME ZONE DEFAULT CURRENT_TIMESTAMP
);
CREATE TABLE IF NOT EXISTS artists (
    id VARCHAR(255) NOT NULL PRIMARY KEY,
    name VARCHAR(255) NOT NULL,
    image_url TEXT NOT NULL,
    popularity INTEGER NOT NULL
);
CREATE TABLE IF NOT EXISTS albums (
    id VARCHAR(255) NOT NULL PRIMARY KEY,
    name VARCHAR(255) NOT NULL,
    image_url TEXT NOT NULL,
    release_date DATE NOT NULL,
    popularity INTEGER NOT NULL,
    album_type VARCHAR(50) NOT NULL,
    total_tracks INTEGER NOT NULL
);
CREATE TABLE IF NOT EXISTS album_artists (
    album_id VARCHAR(255) REFERENCES albums(id) ON DELETE CASCADE,
    artist_id VARCHAR(255) REFERENCES artists(id) ON DELETE CASCADE,
    list_position INTEGER NOT NULL,
    PRIMARY KEY (album_id, artist_id)
);
CREATE TABLE IF NOT EXISTS songs (
    id VARCHAR(255) NOT NULL PRIMARY KEY,
    name VARCHAR(255) NOT NULL,
    album_id VARCHAR(255) REFERENCES albums(id) ON DELETE CASCADE,
    duration_ms INTEGER NOT NULL,
    spotify_uri TEXT NOT NULL,
    spotify_url TEXT NOT NULL,
    popularity INTEGER NOT NULL,
    explicit BOOLEAN DEFAULT FALSE,
    track_number INTEGER NOT NULL,
    disc_number INTEGER NOT NULL
);

CREATE TABLE IF NOT EXISTS genres (
    id SERIAL PRIMARY KEY,
    name VARCHAR(255) UNIQUE NOT NULL
);

CREATE TABLE IF NOT EXISTS artist_genres (
    artist_id VARCHAR(255) REFERENCES artists(id) ON DELETE CASCADE,
    genre_id INTEGER REFERENCES genres(id) ON DELETE CASCADE,
    PRIMARY KEY (artist_id, genre_id)
);
CREATE TABLE IF NOT EXISTS song_artists (
    song_id VARCHAR(255) REFERENCES songs(id) ON DELETE CASCADE,
    artist_id VARCHAR(255) REFERENCES artists(id) ON DELETE CASCADE,
    list_position INTEGER NOT NULL,
    PRIMARY KEY (song_id, artist_id)
);
CREATE TABLE IF NOT EXISTS playlist_songs (
    playlist_id INTEGER REFERENCES playlists(id) ON DELETE CASCADE,
    song_id VARCHAR(255) REFERENCES songs(id) ON DELETE CASCADE,
    position INTEGER NOT NULL,
    added_at TIMESTAMP WITH TIME ZONE DEFAULT CURRENT_TIMESTAMP,
    PRIMARY KEY (playlist_id, song_id)
);
CREATE TABLE IF NOT EXISTS user_liked_songs (
    user_id INTEGER REFERENCES users(id) ON DELETE CASCADE,
    song_id VARCHAR(255) REFERENCES songs(id) ON DELETE CASCADE,
    liked_at TIMESTAMP WITH TIME ZONE DEFAULT CURRENT_TIMESTAMP,
    PRIMARY KEY (user_id, song_id)
);
CREATE TABLE IF NOT EXISTS liked_songs_sync_jobs (
    id SERIAL PRIMARY KEY,
    user_id INTEGER REFERENCES users(id) ON DELETE CASCADE,
    status VARCHAR(20) NOT NULL DEFAULT 'queued',
    started_at TIMESTAMP WITH TIME ZONE,
    completed_at TIMESTAMP WITH TIME ZONE,
    error TEXT,
    progress FLOAT DEFAULT 0,
    songs_processed INTEGER DEFAULT 0,
    songs_total INTEGER DEFAULT 0,
    created_at TIMESTAMP WITH TIME ZONE DEFAULT CURRENT_TIMESTAMP
);
CREATE TABLE IF NOT EXISTS similarity_presentations (
    id SERIAL PRIMARY KEY,
    creator_id INTEGER REFERENCES users(id) ON DELETE CASCADE,
    name VARCHAR(255) NOT NULL,
    description TEXT,
    created_at TIMESTAMP WITH TIME ZONE DEFAULT CURRENT_TIMESTAMP,
    updated_at TIMESTAMP WITH TIME ZONE DEFAULT CURRENT_TIMESTAMP,
    metrics JSON
);
CREATE TABLE IF NOT EXISTS similarity_presentation_users (
    presentation_id INTEGER REFERENCES similarity_presentations(id) ON DELETE CASCADE,
    user_id INTEGER REFERENCES users(id) ON DELETE CASCADE,
    PRIMARY KEY (presentation_id, user_id)
);
<<<<<<< HEAD

CREATE TABLE IF NOT EXISTS user_notifications (
    id SERIAL PRIMARY KEY,
    user_id INTEGER REFERENCES users(id) ON DELETE CASCADE,
    type VARCHAR(50) NOT NULL,
    message TEXT NOT NULL,
    data JSONB,
    is_read BOOLEAN DEFAULT FALSE,
    created_at TIMESTAMP WITH TIME ZONE DEFAULT CURRENT_TIMESTAMP
);

=======
>>>>>>> dabc35c6
CREATE INDEX IF NOT EXISTS idx_users_email ON users(email);
CREATE INDEX IF NOT EXISTS idx_users_username ON users(username);
CREATE INDEX IF NOT EXISTS idx_users_oauth ON users(oauth_provider, oauth_id);
CREATE INDEX IF NOT EXISTS idx_spotify_credentials_user_id ON spotify_credentials(user_id);
CREATE INDEX IF NOT EXISTS idx_spotify_credentials_spotify_id ON spotify_credentials(spotify_id);
CREATE INDEX IF NOT EXISTS idx_playlists_user_id ON playlists(user_id);
CREATE INDEX IF NOT EXISTS idx_playlists_public ON playlists(is_public);
CREATE INDEX IF NOT EXISTS idx_playlist_songs_position ON playlist_songs(playlist_id, position);
CREATE INDEX IF NOT EXISTS idx_profiles_user_id ON profiles(user_id);
CREATE INDEX IF NOT EXISTS idx_friendships_user_id ON friendships(user_id);
CREATE INDEX IF NOT EXISTS idx_friendships_friend_id ON friendships(friend_id);
CREATE INDEX IF NOT EXISTS idx_friend_requests_sender_id ON friend_requests(sender_id);
CREATE INDEX IF NOT EXISTS idx_friend_requests_receiver_id ON friend_requests(receiver_id);
CREATE INDEX IF NOT EXISTS idx_user_liked_songs_user_id ON user_liked_songs(user_id);
CREATE INDEX IF NOT EXISTS idx_user_liked_songs_song_id ON user_liked_songs(song_id);
CREATE INDEX IF NOT EXISTS idx_liked_songs_sync_jobs_user_id ON liked_songs_sync_jobs(user_id);
CREATE INDEX IF NOT EXISTS idx_liked_songs_sync_jobs_status ON liked_songs_sync_jobs(status);
CREATE INDEX IF NOT EXISTS idx_similarity_presentations_creator_id ON similarity_presentations(creator_id);
CREATE INDEX IF NOT EXISTS idx_similarity_presentation_users_presentation_id ON similarity_presentation_users(presentation_id);
CREATE INDEX IF NOT EXISTS idx_similarity_presentation_users_user_id ON similarity_presentation_users(user_id);
CREATE INDEX IF NOT EXISTS idx_songs_album_id ON songs(album_id);
CREATE INDEX IF NOT EXISTS idx_song_artists_song_id ON song_artists(song_id);
CREATE INDEX IF NOT EXISTS idx_song_artists_artist_id ON song_artists(artist_id);
CREATE INDEX IF NOT EXISTS idx_song_artists_list_position ON song_artists(song_id, list_position);
CREATE INDEX IF NOT EXISTS idx_album_artists_album_id ON album_artists(album_id);
CREATE INDEX IF NOT EXISTS idx_album_artists_artist_id ON album_artists(artist_id);
<<<<<<< HEAD
CREATE INDEX IF NOT EXISTS idx_album_artists_list_position ON album_artists(album_id, list_position);
CREATE INDEX IF NOT EXISTS idx_user_notifications_user_id ON user_notifications(user_id);
CREATE INDEX IF NOT EXISTS idx_user_notifications_is_read ON user_notifications(is_read);
CREATE INDEX IF NOT EXISTS idx_artist_genres_artist_id ON artist_genres(artist_id);
CREATE INDEX IF NOT EXISTS idx_artist_genres_genre_id ON artist_genres(genre_id);
CREATE INDEX IF NOT EXISTS idx_genres_name ON genres(name);
CREATE INDEX IF NOT EXISTS idx_user_liked_songs_liked_at ON user_liked_songs(user_id, liked_at);
CREATE INDEX IF NOT EXISTS idx_artist_genres_composite ON artist_genres(genre_id, artist_id);
CREATE INDEX IF NOT EXISTS idx_songs_popularity ON songs(popularity);
CREATE INDEX IF NOT EXISTS idx_genres_id_to_name ON genres(id);
=======
CREATE INDEX IF NOT EXISTS idx_album_artists_list_position ON album_artists(album_id, list_position);
>>>>>>> dabc35c6
<|MERGE_RESOLUTION|>--- conflicted
+++ resolved
@@ -153,7 +153,6 @@
     user_id INTEGER REFERENCES users(id) ON DELETE CASCADE,
     PRIMARY KEY (presentation_id, user_id)
 );
-<<<<<<< HEAD
 
 CREATE TABLE IF NOT EXISTS user_notifications (
     id SERIAL PRIMARY KEY,
@@ -165,8 +164,6 @@
     created_at TIMESTAMP WITH TIME ZONE DEFAULT CURRENT_TIMESTAMP
 );
 
-=======
->>>>>>> dabc35c6
 CREATE INDEX IF NOT EXISTS idx_users_email ON users(email);
 CREATE INDEX IF NOT EXISTS idx_users_username ON users(username);
 CREATE INDEX IF NOT EXISTS idx_users_oauth ON users(oauth_provider, oauth_id);
@@ -193,7 +190,6 @@
 CREATE INDEX IF NOT EXISTS idx_song_artists_list_position ON song_artists(song_id, list_position);
 CREATE INDEX IF NOT EXISTS idx_album_artists_album_id ON album_artists(album_id);
 CREATE INDEX IF NOT EXISTS idx_album_artists_artist_id ON album_artists(artist_id);
-<<<<<<< HEAD
 CREATE INDEX IF NOT EXISTS idx_album_artists_list_position ON album_artists(album_id, list_position);
 CREATE INDEX IF NOT EXISTS idx_user_notifications_user_id ON user_notifications(user_id);
 CREATE INDEX IF NOT EXISTS idx_user_notifications_is_read ON user_notifications(is_read);
@@ -203,7 +199,4 @@
 CREATE INDEX IF NOT EXISTS idx_user_liked_songs_liked_at ON user_liked_songs(user_id, liked_at);
 CREATE INDEX IF NOT EXISTS idx_artist_genres_composite ON artist_genres(genre_id, artist_id);
 CREATE INDEX IF NOT EXISTS idx_songs_popularity ON songs(popularity);
-CREATE INDEX IF NOT EXISTS idx_genres_id_to_name ON genres(id);
-=======
-CREATE INDEX IF NOT EXISTS idx_album_artists_list_position ON album_artists(album_id, list_position);
->>>>>>> dabc35c6
+CREATE INDEX IF NOT EXISTS idx_genres_id_to_name ON genres(id);