CREATE TABLE IF NOT EXISTS users (
    id SERIAL PRIMARY KEY,
    username VARCHAR(50) UNIQUE NOT NULL,
    email VARCHAR(255) UNIQUE NOT NULL,
    password_hash VARCHAR(255),
    is_email_verified BOOLEAN DEFAULT FALSE,
    email_verification_token VARCHAR(255),
    password_reset_token VARCHAR(255),
    password_reset_expires TIMESTAMP WITH TIME ZONE,
    access_token TEXT,
    refresh_token TEXT,
    access_token_expires_at TIMESTAMP WITH TIME ZONE,
    refresh_token_expires_at TIMESTAMP WITH TIME ZONE,
    oauth_provider VARCHAR(20),
    oauth_id VARCHAR(255),
    created_at TIMESTAMP WITH TIME ZONE DEFAULT CURRENT_TIMESTAMP,
    last_login TIMESTAMP WITH TIME ZONE
);
CREATE TABLE IF NOT EXISTS friendships (
    id SERIAL PRIMARY KEY,
    user_id INTEGER REFERENCES users(id) ON DELETE CASCADE,
    friend_id INTEGER REFERENCES users(id) ON DELETE CASCADE,
    created_at TIMESTAMP WITH TIME ZONE DEFAULT CURRENT_TIMESTAMP,
    UNIQUE(user_id, friend_id)
);
CREATE TABLE IF NOT EXISTS friend_requests (
    id SERIAL PRIMARY KEY,
    sender_id INTEGER REFERENCES users(id) ON DELETE CASCADE,
    receiver_id INTEGER REFERENCES users(id) ON DELETE CASCADE,
    status VARCHAR(20) DEFAULT 'pending',
    created_at TIMESTAMP WITH TIME ZONE DEFAULT CURRENT_TIMESTAMP,
    UNIQUE(sender_id, receiver_id)
);
CREATE TABLE IF NOT EXISTS spotify_credentials (
    id SERIAL PRIMARY KEY,
    user_id INTEGER REFERENCES users(id) ON DELETE CASCADE,
    spotify_id VARCHAR(255) UNIQUE NOT NULL,
    access_token TEXT NOT NULL,
    refresh_token TEXT NOT NULL,
    token_expires_at TIMESTAMP WITH TIME ZONE NOT NULL,
    created_at TIMESTAMP WITH TIME ZONE DEFAULT CURRENT_TIMESTAMP,
    last_used_at TIMESTAMP WITH TIME ZONE DEFAULT CURRENT_TIMESTAMP,
    last_liked_songs_sync TIMESTAMP WITH TIME ZONE,
    liked_songs_sync_status VARCHAR(20) DEFAULT 'not_started',
    liked_songs_count INTEGER DEFAULT 0,
    UNIQUE(user_id)
);
CREATE TABLE IF NOT EXISTS playlists (
    id SERIAL PRIMARY KEY,
    user_id INTEGER REFERENCES users(id) ON DELETE CASCADE,
    name VARCHAR(255) NOT NULL,
    description TEXT,
    is_public BOOLEAN DEFAULT TRUE,
    spotify_playlist_id VARCHAR(255),
    image_url TEXT,
    public_id VARCHAR(26) UNIQUE NOT NULL,
    created_at TIMESTAMP WITH TIME ZONE DEFAULT CURRENT_TIMESTAMP,
    updated_at TIMESTAMP WITH TIME ZONE DEFAULT CURRENT_TIMESTAMP
);
CREATE TABLE IF NOT EXISTS profiles (
    user_id INTEGER PRIMARY KEY REFERENCES users(id) ON DELETE CASCADE,
    bio TEXT DEFAULT '',
    profile_picture TEXT DEFAULT 'https://ui-avatars.com/api/?name=User',
    created_at TIMESTAMP WITH TIME ZONE DEFAULT CURRENT_TIMESTAMP,
    updated_at TIMESTAMP WITH TIME ZONE DEFAULT CURRENT_TIMESTAMP
);
CREATE TABLE IF NOT EXISTS artists (
    id VARCHAR(255) NOT NULL PRIMARY KEY,
    name VARCHAR(255) NOT NULL,
    image_url TEXT NOT NULL,
    popularity INTEGER NOT NULL
);
CREATE TABLE IF NOT EXISTS albums (
    id VARCHAR(255) NOT NULL PRIMARY KEY,
    name VARCHAR(255) NOT NULL,
    image_url TEXT NOT NULL,
    release_date DATE NOT NULL,
    popularity INTEGER NOT NULL,
    album_type VARCHAR(50) NOT NULL,
    total_tracks INTEGER NOT NULL
);
CREATE TABLE IF NOT EXISTS album_artists (
    album_id VARCHAR(255) REFERENCES albums(id) ON DELETE CASCADE,
    artist_id VARCHAR(255) REFERENCES artists(id) ON DELETE CASCADE,
    list_position INTEGER NOT NULL,
    PRIMARY KEY (album_id, artist_id)
);
CREATE TABLE IF NOT EXISTS songs (
    id VARCHAR(255) NOT NULL PRIMARY KEY,
    name VARCHAR(255) NOT NULL,
    album_id VARCHAR(255) REFERENCES albums(id) ON DELETE CASCADE,
    duration_ms INTEGER NOT NULL,
    spotify_uri TEXT NOT NULL,
    spotify_url TEXT NOT NULL,
    popularity INTEGER NOT NULL,
    explicit BOOLEAN DEFAULT FALSE,
    track_number INTEGER NOT NULL,
    disc_number INTEGER NOT NULL
);

CREATE TABLE IF NOT EXISTS song_audio_features (
    song_id VARCHAR(255) REFERENCES songs(id) ON DELETE CASCADE PRIMARY KEY,
    mfcc JSONB NOT NULL,
    chroma JSONB NOT NULL,
    spectral_contrast JSONB NOT NULL,
    tempo FLOAT,
    acousticness FLOAT,
    danceability FLOAT,
    energy FLOAT,
    loudness FLOAT,
    liveness FLOAT,
    valence FLOAT,
    speechiness FLOAT,
    instrumentalness FLOAT,
    mode INTEGER,
    key INTEGER,
    feature_vector FLOAT[] NOT NULL,
    processed_at TIMESTAMP WITH TIME ZONE DEFAULT CURRENT_TIMESTAMP
);

CREATE TABLE IF NOT EXISTS song_lyrics (
    song_id VARCHAR(255) REFERENCES songs(id) ON DELETE CASCADE PRIMARY KEY,
    lyrics TEXT NOT NULL,
    lyrics_embedding FLOAT[] NOT NULL,
    processed_at TIMESTAMP WITH TIME ZONE DEFAULT CURRENT_TIMESTAMP
);

CREATE TABLE IF NOT EXISTS genres (
    id SERIAL PRIMARY KEY,
    name VARCHAR(255) UNIQUE NOT NULL
);

CREATE TABLE IF NOT EXISTS artist_genres (
    artist_id VARCHAR(255) REFERENCES artists(id) ON DELETE CASCADE,
    genre_id INTEGER REFERENCES genres(id) ON DELETE CASCADE,
    PRIMARY KEY (artist_id, genre_id)
);
CREATE TABLE IF NOT EXISTS song_artists (
    song_id VARCHAR(255) REFERENCES songs(id) ON DELETE CASCADE,
    artist_id VARCHAR(255) REFERENCES artists(id) ON DELETE CASCADE,
    list_position INTEGER NOT NULL,
    PRIMARY KEY (song_id, artist_id)
);
CREATE TABLE IF NOT EXISTS playlist_songs (
    playlist_id INTEGER REFERENCES playlists(id) ON DELETE CASCADE,
    song_id VARCHAR(255) REFERENCES songs(id) ON DELETE CASCADE,
    position INTEGER NOT NULL,
    added_at TIMESTAMP WITH TIME ZONE DEFAULT CURRENT_TIMESTAMP,
    PRIMARY KEY (playlist_id, song_id)
);
CREATE TABLE IF NOT EXISTS user_liked_songs (
    user_id INTEGER REFERENCES users(id) ON DELETE CASCADE,
    song_id VARCHAR(255) REFERENCES songs(id) ON DELETE CASCADE,
    liked_at TIMESTAMP WITH TIME ZONE DEFAULT CURRENT_TIMESTAMP,
    PRIMARY KEY (user_id, song_id)
);
CREATE TABLE IF NOT EXISTS liked_songs_sync_jobs (
    id SERIAL PRIMARY KEY,
    user_id INTEGER REFERENCES users(id) ON DELETE CASCADE,
    status VARCHAR(20) NOT NULL DEFAULT 'queued',
    started_at TIMESTAMP WITH TIME ZONE,
    completed_at TIMESTAMP WITH TIME ZONE,
    error TEXT,
    progress FLOAT DEFAULT 0,
    songs_processed INTEGER DEFAULT 0,
    songs_total INTEGER DEFAULT 0,
    current_operation TEXT,
    phase INTEGER DEFAULT 1,
    total_phases INTEGER DEFAULT 2,
    created_at TIMESTAMP WITH TIME ZONE DEFAULT CURRENT_TIMESTAMP
);
CREATE TABLE IF NOT EXISTS similarity_presentations (
    id SERIAL PRIMARY KEY,
    creator_id INTEGER REFERENCES users(id) ON DELETE CASCADE,
    name VARCHAR(255) NOT NULL,
    description TEXT,
    created_at TIMESTAMP WITH TIME ZONE DEFAULT CURRENT_TIMESTAMP,
    updated_at TIMESTAMP WITH TIME ZONE DEFAULT CURRENT_TIMESTAMP,
    metrics JSON
);
CREATE TABLE IF NOT EXISTS similarity_presentation_users (
    presentation_id INTEGER REFERENCES similarity_presentations(id) ON DELETE CASCADE,
    user_id INTEGER REFERENCES users(id) ON DELETE CASCADE,
    PRIMARY KEY (presentation_id, user_id)
);

CREATE TABLE IF NOT EXISTS user_notifications (
    id SERIAL PRIMARY KEY,
    user_id INTEGER REFERENCES users(id) ON DELETE CASCADE,
    type VARCHAR(50) NOT NULL,
    message TEXT NOT NULL,
    data JSONB,
    is_read BOOLEAN DEFAULT FALSE,
    created_at TIMESTAMP WITH TIME ZONE DEFAULT CURRENT_TIMESTAMP
);

CREATE TABLE IF NOT EXISTS song_youtube_videos (
    song_id VARCHAR(255) REFERENCES songs(id) ON DELETE CASCADE,
    youtube_video_id VARCHAR(255) NOT NULL,
    video_type VARCHAR(50) NOT NULL,
    title VARCHAR(255) NOT NULL,
    position INTEGER DEFAULT 0,
    PRIMARY KEY (song_id, youtube_video_id)
);

CREATE TABLE IF NOT EXISTS recommendations (
<<<<<<< HEAD
=======
    id SERIAL PRIMARY KEY,
    user_id INT NOT NULL REFERENCES users(id),
    song_id VARCHAR NOT NULL REFERENCES songs(id),
    source TEXT,
    recommended_at TIMESTAMP WITH TIME ZONE DEFAULT NOW()
);

CREATE TABLE IF NOT EXISTS recommendation_feedback (
    id SERIAL PRIMARY KEY,
    song_id VARCHAR NOT NULL REFERENCES songs(id) ON DELETE CASCADE,
    user_id INT NOT NULL REFERENCES users(id) ON DELETE CASCADE,
    liked BOOLEAN NOT NULL,
    source VARCHAR(50),
    feedback_at TIMESTAMP WITH TIME ZONE DEFAULT NOW(),
    UNIQUE(song_id, user_id)
);

CREATE TABLE IF NOT EXISTS user_cluster_cache (
    user_id INTEGER PRIMARY KEY REFERENCES users(id) ON DELETE CASCADE,
    cluster_data JSONB NOT NULL,
    timestamp INTEGER NOT NULL
);

CREATE TABLE IF NOT EXISTS song_reviews (
>>>>>>> 354f05e3
    id SERIAL PRIMARY KEY,
    user_id INT NOT NULL REFERENCES users(id),
    song_id VARCHAR NOT NULL REFERENCES songs(id),
    source TEXT,
    recommended_at TIMESTAMP WITH TIME ZONE DEFAULT NOW()
);

CREATE TABLE IF NOT EXISTS recommendation_feedback (
    id SERIAL PRIMARY KEY,
    song_id VARCHAR NOT NULL REFERENCES songs(id) ON DELETE CASCADE,
    user_id INT NOT NULL REFERENCES users(id) ON DELETE CASCADE,
    liked BOOLEAN NOT NULL,
    source VARCHAR(50),
    feedback_at TIMESTAMP WITH TIME ZONE DEFAULT NOW(),
    UNIQUE(song_id, user_id)
);

CREATE TABLE IF NOT EXISTS user_cluster_cache (
    user_id INTEGER PRIMARY KEY REFERENCES users(id) ON DELETE CASCADE,
    cluster_data JSONB NOT NULL,
    timestamp INTEGER NOT NULL
);

CREATE TABLE IF NOT EXISTS song_reviews (
    id SERIAL PRIMARY KEY,
    user_id INTEGER REFERENCES users(id) ON DELETE CASCADE,
    song_id VARCHAR NOT NULL,
    rating INTEGER CHECK (rating >= 1 AND rating <= 5),
    review_text TEXT,
    created_at TIMESTAMP WITH TIME ZONE DEFAULT NOW(),
    UNIQUE(user_id, song_id)
);

CREATE INDEX IF NOT EXISTS idx_users_email ON users(email);
CREATE INDEX IF NOT EXISTS idx_users_username ON users(username);
CREATE INDEX IF NOT EXISTS idx_users_oauth ON users(oauth_provider, oauth_id);
CREATE INDEX IF NOT EXISTS idx_spotify_credentials_user_id ON spotify_credentials(user_id);
CREATE INDEX IF NOT EXISTS idx_spotify_credentials_spotify_id ON spotify_credentials(spotify_id);
CREATE INDEX IF NOT EXISTS idx_playlists_user_id ON playlists(user_id);
CREATE INDEX IF NOT EXISTS idx_playlists_public ON playlists(is_public);
CREATE INDEX IF NOT EXISTS idx_playlist_songs_position ON playlist_songs(playlist_id, position);
CREATE INDEX IF NOT EXISTS idx_profiles_user_id ON profiles(user_id);
CREATE INDEX IF NOT EXISTS idx_friendships_user_id ON friendships(user_id);
CREATE INDEX IF NOT EXISTS idx_friendships_friend_id ON friendships(friend_id);
CREATE INDEX IF NOT EXISTS idx_friend_requests_sender_id ON friend_requests(sender_id);
CREATE INDEX IF NOT EXISTS idx_friend_requests_receiver_id ON friend_requests(receiver_id);
CREATE INDEX IF NOT EXISTS idx_user_liked_songs_user_id ON user_liked_songs(user_id);
CREATE INDEX IF NOT EXISTS idx_user_liked_songs_song_id ON user_liked_songs(song_id);
CREATE INDEX IF NOT EXISTS idx_user_liked_songs_liked_at ON user_liked_songs(user_id, liked_at);
CREATE INDEX IF NOT EXISTS idx_user_liked_songs_liked_at_desc ON user_liked_songs(user_id, liked_at DESC);
CREATE INDEX IF NOT EXISTS idx_liked_songs_sync_jobs_user_id ON liked_songs_sync_jobs(user_id);
CREATE INDEX IF NOT EXISTS idx_liked_songs_sync_jobs_status ON liked_songs_sync_jobs(status);
CREATE INDEX IF NOT EXISTS idx_similarity_presentations_creator_id ON similarity_presentations(creator_id);
CREATE INDEX IF NOT EXISTS idx_similarity_presentation_users_presentation_id ON similarity_presentation_users(presentation_id);
CREATE INDEX IF NOT EXISTS idx_similarity_presentation_users_user_id ON similarity_presentation_users(user_id);
CREATE INDEX IF NOT EXISTS idx_songs_album_id ON songs(album_id);
CREATE INDEX IF NOT EXISTS idx_song_artists_song_id ON song_artists(song_id);
CREATE INDEX IF NOT EXISTS idx_song_artists_artist_id ON song_artists(artist_id);
CREATE INDEX IF NOT EXISTS idx_song_artists_list_position ON song_artists(song_id, list_position);
CREATE INDEX IF NOT EXISTS idx_album_artists_album_id ON album_artists(album_id);
CREATE INDEX IF NOT EXISTS idx_album_artists_artist_id ON album_artists(artist_id);
CREATE INDEX IF NOT EXISTS idx_album_artists_list_position ON album_artists(album_id, list_position);
CREATE INDEX IF NOT EXISTS idx_user_notifications_user_id ON user_notifications(user_id);
CREATE INDEX IF NOT EXISTS idx_user_notifications_is_read ON user_notifications(is_read);
CREATE INDEX IF NOT EXISTS idx_artist_genres_artist_id ON artist_genres(artist_id);
CREATE INDEX IF NOT EXISTS idx_artist_genres_genre_id ON artist_genres(genre_id);
CREATE INDEX IF NOT EXISTS idx_genres_name ON genres(name);
CREATE INDEX IF NOT EXISTS idx_songs_name ON songs(name);
CREATE INDEX IF NOT EXISTS idx_songs_popularity ON songs(popularity);
CREATE INDEX IF NOT EXISTS idx_songs_duration ON songs(duration_ms);
CREATE INDEX IF NOT EXISTS idx_albums_release_date ON albums(release_date);
CREATE INDEX IF NOT EXISTS idx_albums_name ON albums(name);
CREATE INDEX IF NOT EXISTS idx_artists_name ON artists(name);
CREATE INDEX IF NOT EXISTS idx_liked_songs_sync_jobs_updated ON liked_songs_sync_jobs(user_id, started_at DESC);
CREATE INDEX IF NOT EXISTS idx_spotify_credentials_liked_songs ON spotify_credentials(user_id, liked_songs_sync_status, last_liked_songs_sync);
CREATE INDEX IF NOT EXISTS idx_genres_id_to_name ON genres(id);
CREATE INDEX IF NOT EXISTS idx_song_youtube_videos_video_type ON song_youtube_videos(video_type);
CREATE INDEX IF NOT EXISTS idx_song_audio_features_song_id ON song_audio_features(song_id);
CREATE INDEX IF NOT EXISTS idx_song_lyrics_song_id ON song_lyrics(song_id);
CREATE INDEX IF NOT EXISTS idx_recommendations_user_id ON recommendations(user_id);
CREATE INDEX IF NOT EXISTS idx_recommendations_song_id ON recommendations(song_id);
CREATE INDEX IF NOT EXISTS idx_recommendations_user_song ON recommendations(user_id, song_id);
CREATE INDEX IF NOT EXISTS idx_recommendations_user_time ON recommendations(user_id, recommended_at DESC);
CREATE INDEX IF NOT EXISTS idx_recommendation_feedback_song_id ON recommendation_feedback(song_id);
CREATE INDEX IF NOT EXISTS idx_recommendation_feedback_user_id ON recommendation_feedback(user_id);
CREATE INDEX IF NOT EXISTS idx_recommendation_feedback_user_time ON recommendation_feedback(user_id, feedback_at DESC);
CREATE INDEX IF NOT EXISTS idx_recommendation_feedback_compound ON recommendation_feedback(song_id, user_id);
CREATE INDEX IF NOT EXISTS idx_recommendation_feedback_liked ON recommendation_feedback(liked);
CREATE INDEX IF NOT EXISTS idx_recommendation_feedback_song_user_liked ON recommendation_feedback(song_id, user_id, liked);
CREATE INDEX IF NOT EXISTS idx_recommendation_feedback_user_liked_time ON recommendation_feedback(user_id, liked, feedback_at DESC);<|MERGE_RESOLUTION|>--- conflicted
+++ resolved
@@ -204,33 +204,6 @@
 );
 
 CREATE TABLE IF NOT EXISTS recommendations (
-<<<<<<< HEAD
-=======
-    id SERIAL PRIMARY KEY,
-    user_id INT NOT NULL REFERENCES users(id),
-    song_id VARCHAR NOT NULL REFERENCES songs(id),
-    source TEXT,
-    recommended_at TIMESTAMP WITH TIME ZONE DEFAULT NOW()
-);
-
-CREATE TABLE IF NOT EXISTS recommendation_feedback (
-    id SERIAL PRIMARY KEY,
-    song_id VARCHAR NOT NULL REFERENCES songs(id) ON DELETE CASCADE,
-    user_id INT NOT NULL REFERENCES users(id) ON DELETE CASCADE,
-    liked BOOLEAN NOT NULL,
-    source VARCHAR(50),
-    feedback_at TIMESTAMP WITH TIME ZONE DEFAULT NOW(),
-    UNIQUE(song_id, user_id)
-);
-
-CREATE TABLE IF NOT EXISTS user_cluster_cache (
-    user_id INTEGER PRIMARY KEY REFERENCES users(id) ON DELETE CASCADE,
-    cluster_data JSONB NOT NULL,
-    timestamp INTEGER NOT NULL
-);
-
-CREATE TABLE IF NOT EXISTS song_reviews (
->>>>>>> 354f05e3
     id SERIAL PRIMARY KEY,
     user_id INT NOT NULL REFERENCES users(id),
     song_id VARCHAR NOT NULL REFERENCES songs(id),
