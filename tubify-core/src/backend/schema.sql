CREATE TABLE IF NOT EXISTS users (
    id SERIAL PRIMARY KEY,
    username VARCHAR(50) UNIQUE NOT NULL,
    email VARCHAR(255) UNIQUE NOT NULL,
    password_hash VARCHAR(255),
    is_email_verified BOOLEAN DEFAULT FALSE,
    email_verification_token VARCHAR(255),
    password_reset_token VARCHAR(255),
    password_reset_expires TIMESTAMP WITH TIME ZONE,
    access_token TEXT,
    refresh_token TEXT,
    access_token_expires_at TIMESTAMP WITH TIME ZONE,
    refresh_token_expires_at TIMESTAMP WITH TIME ZONE,
    oauth_provider VARCHAR(20),
    oauth_id VARCHAR(255),
    created_at TIMESTAMP WITH TIME ZONE DEFAULT CURRENT_TIMESTAMP,
    last_login TIMESTAMP WITH TIME ZONE
);

CREATE TABLE IF NOT EXISTS spotify_credentials (
    id SERIAL PRIMARY KEY,
    user_id INTEGER REFERENCES users(id) ON DELETE CASCADE,
    spotify_id VARCHAR(255) UNIQUE NOT NULL,
    access_token TEXT NOT NULL,
    refresh_token TEXT NOT NULL,
    token_expires_at TIMESTAMP WITH TIME ZONE NOT NULL,
    created_at TIMESTAMP WITH TIME ZONE DEFAULT CURRENT_TIMESTAMP,
    last_used_at TIMESTAMP WITH TIME ZONE DEFAULT CURRENT_TIMESTAMP,
    UNIQUE(user_id)
);

<<<<<<< HEAD
CREATE TABLE IF NOT EXISTS playlists (
    id SERIAL PRIMARY KEY,
    user_id INTEGER REFERENCES users(id) ON DELETE CASCADE,
    name VARCHAR(255) NOT NULL,
    description TEXT,
    is_public BOOLEAN DEFAULT TRUE,
    spotify_playlist_id VARCHAR(255),
=======
CREATE TABLE IF NOT EXISTS profiles (
    id SERIAL PRIMARY KEY,
    user_id INTEGER REFERENCES users(id) ON DELETE CASCADE,
    bio TEXT DEFAULT '',
    profile_picture TEXT DEFAULT 'https://ui-avatars.com/api/?name=User',
>>>>>>> dbbf45a0
    created_at TIMESTAMP WITH TIME ZONE DEFAULT CURRENT_TIMESTAMP,
    updated_at TIMESTAMP WITH TIME ZONE DEFAULT CURRENT_TIMESTAMP
);

<<<<<<< HEAD
CREATE TABLE IF NOT EXISTS songs (
    id SERIAL PRIMARY KEY,
    spotify_id VARCHAR(255) NOT NULL,
    name VARCHAR(255) NOT NULL,
    artist VARCHAR(255) NOT NULL,
    album VARCHAR(255),
    duration_ms INTEGER,
    preview_url TEXT,
    album_art_url TEXT,
    created_at TIMESTAMP WITH TIME ZONE DEFAULT CURRENT_TIMESTAMP
);

CREATE TABLE IF NOT EXISTS playlist_songs (
    playlist_id INTEGER REFERENCES playlists(id) ON DELETE CASCADE,
    song_id INTEGER REFERENCES songs(id) ON DELETE CASCADE,
    position INTEGER NOT NULL,
    added_at TIMESTAMP WITH TIME ZONE DEFAULT CURRENT_TIMESTAMP,
    PRIMARY KEY (playlist_id, song_id)
);

=======
>>>>>>> dbbf45a0
CREATE INDEX IF NOT EXISTS idx_users_email ON users(email);
CREATE INDEX IF NOT EXISTS idx_users_username ON users(username);
CREATE INDEX IF NOT EXISTS idx_users_oauth ON users(oauth_provider, oauth_id);
CREATE INDEX IF NOT EXISTS idx_spotify_credentials_user_id ON spotify_credentials(user_id);
CREATE INDEX IF NOT EXISTS idx_spotify_credentials_spotify_id ON spotify_credentials(spotify_id);
<<<<<<< HEAD
CREATE INDEX IF NOT EXISTS idx_playlists_user_id ON playlists(user_id);
CREATE INDEX IF NOT EXISTS idx_playlists_public ON playlists(is_public);
CREATE INDEX IF NOT EXISTS idx_songs_spotify_id ON songs(spotify_id);
CREATE INDEX IF NOT EXISTS idx_playlist_songs_position ON playlist_songs(playlist_id, position);
=======
CREATE INDEX IF NOT EXISTS idx_profiles_user_id ON profiles(user_id);
>>>>>>> dbbf45a0
<|MERGE_RESOLUTION|>--- conflicted
+++ resolved
@@ -29,7 +29,6 @@
     UNIQUE(user_id)
 );
 
-<<<<<<< HEAD
 CREATE TABLE IF NOT EXISTS playlists (
     id SERIAL PRIMARY KEY,
     user_id INTEGER REFERENCES users(id) ON DELETE CASCADE,
@@ -37,18 +36,17 @@
     description TEXT,
     is_public BOOLEAN DEFAULT TRUE,
     spotify_playlist_id VARCHAR(255),
-=======
+);
+
 CREATE TABLE IF NOT EXISTS profiles (
     id SERIAL PRIMARY KEY,
     user_id INTEGER REFERENCES users(id) ON DELETE CASCADE,
     bio TEXT DEFAULT '',
     profile_picture TEXT DEFAULT 'https://ui-avatars.com/api/?name=User',
->>>>>>> dbbf45a0
     created_at TIMESTAMP WITH TIME ZONE DEFAULT CURRENT_TIMESTAMP,
     updated_at TIMESTAMP WITH TIME ZONE DEFAULT CURRENT_TIMESTAMP
 );
 
-<<<<<<< HEAD
 CREATE TABLE IF NOT EXISTS songs (
     id SERIAL PRIMARY KEY,
     spotify_id VARCHAR(255) NOT NULL,
@@ -69,18 +67,13 @@
     PRIMARY KEY (playlist_id, song_id)
 );
 
-=======
->>>>>>> dbbf45a0
 CREATE INDEX IF NOT EXISTS idx_users_email ON users(email);
 CREATE INDEX IF NOT EXISTS idx_users_username ON users(username);
 CREATE INDEX IF NOT EXISTS idx_users_oauth ON users(oauth_provider, oauth_id);
 CREATE INDEX IF NOT EXISTS idx_spotify_credentials_user_id ON spotify_credentials(user_id);
 CREATE INDEX IF NOT EXISTS idx_spotify_credentials_spotify_id ON spotify_credentials(spotify_id);
-<<<<<<< HEAD
 CREATE INDEX IF NOT EXISTS idx_playlists_user_id ON playlists(user_id);
 CREATE INDEX IF NOT EXISTS idx_playlists_public ON playlists(is_public);
 CREATE INDEX IF NOT EXISTS idx_songs_spotify_id ON songs(spotify_id);
 CREATE INDEX IF NOT EXISTS idx_playlist_songs_position ON playlist_songs(playlist_id, position);
-=======
-CREATE INDEX IF NOT EXISTS idx_profiles_user_id ON profiles(user_id);
->>>>>>> dbbf45a0
+CREATE INDEX IF NOT EXISTS idx_profiles_user_id ON profiles(user_id);