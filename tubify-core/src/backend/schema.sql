CREATE TABLE IF NOT EXISTS users (
    id SERIAL PRIMARY KEY,
    username VARCHAR(50) UNIQUE NOT NULL,
    email VARCHAR(255) UNIQUE NOT NULL,
    password_hash VARCHAR(255),
    is_email_verified BOOLEAN DEFAULT FALSE,
    email_verification_token VARCHAR(255),
    password_reset_token VARCHAR(255),
    password_reset_expires TIMESTAMP WITH TIME ZONE,
    access_token TEXT,
    refresh_token TEXT,
    access_token_expires_at TIMESTAMP WITH TIME ZONE,
    refresh_token_expires_at TIMESTAMP WITH TIME ZONE,
    oauth_provider VARCHAR(20),
    oauth_id VARCHAR(255),
    created_at TIMESTAMP WITH TIME ZONE DEFAULT CURRENT_TIMESTAMP,
    last_login TIMESTAMP WITH TIME ZONE
);
CREATE TABLE IF NOT EXISTS friendships (
    id SERIAL PRIMARY KEY,
    user_id INTEGER REFERENCES users(id) ON DELETE CASCADE,
    friend_id INTEGER REFERENCES users(id) ON DELETE CASCADE,
    created_at TIMESTAMP WITH TIME ZONE DEFAULT CURRENT_TIMESTAMP,
    UNIQUE(user_id, friend_id)
);
CREATE TABLE IF NOT EXISTS friend_requests (
    id SERIAL PRIMARY KEY,
    sender_id INTEGER REFERENCES users(id) ON DELETE CASCADE,
    receiver_id INTEGER REFERENCES users(id) ON DELETE CASCADE,
    status VARCHAR(20) DEFAULT 'pending',
    created_at TIMESTAMP WITH TIME ZONE DEFAULT CURRENT_TIMESTAMP,
    UNIQUE(sender_id, receiver_id)
);
CREATE TABLE IF NOT EXISTS spotify_credentials (
    id SERIAL PRIMARY KEY,
    user_id INTEGER REFERENCES users(id) ON DELETE CASCADE,
    spotify_id VARCHAR(255) UNIQUE NOT NULL,
    access_token TEXT NOT NULL,
    refresh_token TEXT NOT NULL,
    token_expires_at TIMESTAMP WITH TIME ZONE NOT NULL,
    created_at TIMESTAMP WITH TIME ZONE DEFAULT CURRENT_TIMESTAMP,
    last_used_at TIMESTAMP WITH TIME ZONE DEFAULT CURRENT_TIMESTAMP,
    last_liked_songs_sync TIMESTAMP WITH TIME ZONE,
    liked_songs_sync_status VARCHAR(20) DEFAULT 'not_started',
    liked_songs_count INTEGER DEFAULT 0,
    UNIQUE(user_id)
);
CREATE TABLE IF NOT EXISTS playlists (
    id SERIAL PRIMARY KEY,
    user_id INTEGER REFERENCES users(id) ON DELETE CASCADE,
    name VARCHAR(255) NOT NULL,
    description TEXT,
    is_public BOOLEAN DEFAULT TRUE,
    spotify_playlist_id VARCHAR(255),
    image_url TEXT,
    public_id VARCHAR(26) UNIQUE NOT NULL,
    created_at TIMESTAMP WITH TIME ZONE DEFAULT CURRENT_TIMESTAMP,
    updated_at TIMESTAMP WITH TIME ZONE DEFAULT CURRENT_TIMESTAMP
);
CREATE TABLE IF NOT EXISTS profiles (
    user_id INTEGER PRIMARY KEY REFERENCES users(id) ON DELETE CASCADE,
    bio TEXT DEFAULT '',
    profile_picture TEXT DEFAULT 'https://ui-avatars.com/api/?name=User',
    created_at TIMESTAMP WITH TIME ZONE DEFAULT CURRENT_TIMESTAMP,
    updated_at TIMESTAMP WITH TIME ZONE DEFAULT CURRENT_TIMESTAMP
);
CREATE TABLE IF NOT EXISTS artists (
    id VARCHAR(255) NOT NULL PRIMARY KEY,
    name VARCHAR(255) NOT NULL,
    image_url TEXT NOT NULL,
    popularity INTEGER NOT NULL
);
CREATE TABLE IF NOT EXISTS albums (
    id VARCHAR(255) NOT NULL PRIMARY KEY,
    name VARCHAR(255) NOT NULL,
    image_url TEXT NOT NULL,
    release_date DATE NOT NULL,
    popularity INTEGER NOT NULL,
    album_type VARCHAR(50) NOT NULL,
    total_tracks INTEGER NOT NULL
);
CREATE TABLE IF NOT EXISTS album_artists (
    album_id VARCHAR(255) REFERENCES albums(id) ON DELETE CASCADE,
    artist_id VARCHAR(255) REFERENCES artists(id) ON DELETE CASCADE,
    list_position INTEGER NOT NULL,
    PRIMARY KEY (album_id, artist_id)
);
CREATE TABLE IF NOT EXISTS songs (
    id VARCHAR(255) NOT NULL PRIMARY KEY,
    name VARCHAR(255) NOT NULL,
    album_id VARCHAR(255) REFERENCES albums(id) ON DELETE CASCADE,
    duration_ms INTEGER NOT NULL,
    spotify_uri TEXT NOT NULL,
    spotify_url TEXT NOT NULL,
    popularity INTEGER NOT NULL,
    explicit BOOLEAN DEFAULT FALSE,
    track_number INTEGER NOT NULL,
    disc_number INTEGER NOT NULL
);

CREATE TABLE IF NOT EXISTS genres (
    id SERIAL PRIMARY KEY,
    name VARCHAR(255) UNIQUE NOT NULL
);

CREATE TABLE IF NOT EXISTS artist_genres (
    artist_id VARCHAR(255) REFERENCES artists(id) ON DELETE CASCADE,
    genre_id INTEGER REFERENCES genres(id) ON DELETE CASCADE,
    PRIMARY KEY (artist_id, genre_id)
);
CREATE TABLE IF NOT EXISTS song_artists (
    song_id VARCHAR(255) REFERENCES songs(id) ON DELETE CASCADE,
    artist_id VARCHAR(255) REFERENCES artists(id) ON DELETE CASCADE,
    list_position INTEGER NOT NULL,
    PRIMARY KEY (song_id, artist_id)
);
CREATE TABLE IF NOT EXISTS playlist_songs (
    playlist_id INTEGER REFERENCES playlists(id) ON DELETE CASCADE,
    song_id VARCHAR(255) REFERENCES songs(id) ON DELETE CASCADE,
    position INTEGER NOT NULL,
    added_at TIMESTAMP WITH TIME ZONE DEFAULT CURRENT_TIMESTAMP,
    PRIMARY KEY (playlist_id, song_id)
);
CREATE TABLE IF NOT EXISTS user_liked_songs (
    user_id INTEGER REFERENCES users(id) ON DELETE CASCADE,
    song_id VARCHAR(255) REFERENCES songs(id) ON DELETE CASCADE,
    liked_at TIMESTAMP WITH TIME ZONE DEFAULT CURRENT_TIMESTAMP,
    PRIMARY KEY (user_id, song_id)
);
CREATE TABLE IF NOT EXISTS liked_songs_sync_jobs (
    id SERIAL PRIMARY KEY,
    user_id INTEGER REFERENCES users(id) ON DELETE CASCADE,
    status VARCHAR(20) NOT NULL DEFAULT 'queued',
    started_at TIMESTAMP WITH TIME ZONE,
    completed_at TIMESTAMP WITH TIME ZONE,
    error TEXT,
    progress FLOAT DEFAULT 0,
    songs_processed INTEGER DEFAULT 0,
    songs_total INTEGER DEFAULT 0,
    current_operation TEXT,
    phase INTEGER DEFAULT 1,
    total_phases INTEGER DEFAULT 2,
    created_at TIMESTAMP WITH TIME ZONE DEFAULT CURRENT_TIMESTAMP
);
CREATE TABLE IF NOT EXISTS similarity_presentations (
    id SERIAL PRIMARY KEY,
    creator_id INTEGER REFERENCES users(id) ON DELETE CASCADE,
    name VARCHAR(255) NOT NULL,
    description TEXT,
    created_at TIMESTAMP WITH TIME ZONE DEFAULT CURRENT_TIMESTAMP,
    updated_at TIMESTAMP WITH TIME ZONE DEFAULT CURRENT_TIMESTAMP,
    metrics JSON
);
CREATE TABLE IF NOT EXISTS similarity_presentation_users (
    presentation_id INTEGER REFERENCES similarity_presentations(id) ON DELETE CASCADE,
    user_id INTEGER REFERENCES users(id) ON DELETE CASCADE,
    PRIMARY KEY (presentation_id, user_id)
);

CREATE TABLE IF NOT EXISTS user_notifications (
    id SERIAL PRIMARY KEY,
    user_id INTEGER REFERENCES users(id) ON DELETE CASCADE,
    type VARCHAR(50) NOT NULL,
    message TEXT NOT NULL,
    data JSONB,
    is_read BOOLEAN DEFAULT FALSE,
    created_at TIMESTAMP WITH TIME ZONE DEFAULT CURRENT_TIMESTAMP
);
<<<<<<< HEAD
=======

CREATE TABLE IF NOT EXISTS song_youtube_videos (
    song_id VARCHAR(255) REFERENCES songs(id) ON DELETE CASCADE,
    youtube_video_id VARCHAR(255) NOT NULL,
    video_type VARCHAR(50) NOT NULL,
    title VARCHAR(255) NOT NULL,
    position INTEGER DEFAULT 0,
    PRIMARY KEY (song_id, youtube_video_id)
);
>>>>>>> d46496b1

CREATE INDEX IF NOT EXISTS idx_users_email ON users(email);
CREATE INDEX IF NOT EXISTS idx_users_username ON users(username);
CREATE INDEX IF NOT EXISTS idx_users_oauth ON users(oauth_provider, oauth_id);
CREATE INDEX IF NOT EXISTS idx_spotify_credentials_user_id ON spotify_credentials(user_id);
CREATE INDEX IF NOT EXISTS idx_spotify_credentials_spotify_id ON spotify_credentials(spotify_id);
CREATE INDEX IF NOT EXISTS idx_playlists_user_id ON playlists(user_id);
CREATE INDEX IF NOT EXISTS idx_playlists_public ON playlists(is_public);
CREATE INDEX IF NOT EXISTS idx_playlist_songs_position ON playlist_songs(playlist_id, position);
CREATE INDEX IF NOT EXISTS idx_profiles_user_id ON profiles(user_id);
CREATE INDEX IF NOT EXISTS idx_friendships_user_id ON friendships(user_id);
CREATE INDEX IF NOT EXISTS idx_friendships_friend_id ON friendships(friend_id);
CREATE INDEX IF NOT EXISTS idx_friend_requests_sender_id ON friend_requests(sender_id);
CREATE INDEX IF NOT EXISTS idx_friend_requests_receiver_id ON friend_requests(receiver_id);
CREATE INDEX IF NOT EXISTS idx_user_liked_songs_user_id ON user_liked_songs(user_id);
CREATE INDEX IF NOT EXISTS idx_user_liked_songs_song_id ON user_liked_songs(song_id);
CREATE INDEX IF NOT EXISTS idx_user_liked_songs_liked_at ON user_liked_songs(user_id, liked_at);
CREATE INDEX IF NOT EXISTS idx_user_liked_songs_liked_at_desc ON user_liked_songs(user_id, liked_at DESC);
CREATE INDEX IF NOT EXISTS idx_liked_songs_sync_jobs_user_id ON liked_songs_sync_jobs(user_id);
CREATE INDEX IF NOT EXISTS idx_liked_songs_sync_jobs_status ON liked_songs_sync_jobs(status);
CREATE INDEX IF NOT EXISTS idx_similarity_presentations_creator_id ON similarity_presentations(creator_id);
CREATE INDEX IF NOT EXISTS idx_similarity_presentation_users_presentation_id ON similarity_presentation_users(presentation_id);
CREATE INDEX IF NOT EXISTS idx_similarity_presentation_users_user_id ON similarity_presentation_users(user_id);
CREATE INDEX IF NOT EXISTS idx_songs_album_id ON songs(album_id);
CREATE INDEX IF NOT EXISTS idx_song_artists_song_id ON song_artists(song_id);
CREATE INDEX IF NOT EXISTS idx_song_artists_artist_id ON song_artists(artist_id);
CREATE INDEX IF NOT EXISTS idx_song_artists_list_position ON song_artists(song_id, list_position);
CREATE INDEX IF NOT EXISTS idx_album_artists_album_id ON album_artists(album_id);
CREATE INDEX IF NOT EXISTS idx_album_artists_artist_id ON album_artists(artist_id);
CREATE INDEX IF NOT EXISTS idx_album_artists_list_position ON album_artists(album_id, list_position);
CREATE INDEX IF NOT EXISTS idx_user_notifications_user_id ON user_notifications(user_id);
CREATE INDEX IF NOT EXISTS idx_user_notifications_is_read ON user_notifications(is_read);
CREATE INDEX IF NOT EXISTS idx_artist_genres_artist_id ON artist_genres(artist_id);
CREATE INDEX IF NOT EXISTS idx_artist_genres_genre_id ON artist_genres(genre_id);
CREATE INDEX IF NOT EXISTS idx_genres_name ON genres(name);
CREATE INDEX IF NOT EXISTS idx_songs_name ON songs(name);
CREATE INDEX IF NOT EXISTS idx_songs_popularity ON songs(popularity);
CREATE INDEX IF NOT EXISTS idx_songs_duration ON songs(duration_ms);
CREATE INDEX IF NOT EXISTS idx_albums_release_date ON albums(release_date);
CREATE INDEX IF NOT EXISTS idx_albums_name ON albums(name);
CREATE INDEX IF NOT EXISTS idx_artists_name ON artists(name);
CREATE INDEX IF NOT EXISTS idx_liked_songs_sync_jobs_updated ON liked_songs_sync_jobs(user_id, started_at DESC);
CREATE INDEX IF NOT EXISTS idx_spotify_credentials_liked_songs ON spotify_credentials(user_id, liked_songs_sync_status, last_liked_songs_sync);
<<<<<<< HEAD
CREATE INDEX IF NOT EXISTS idx_genres_id_to_name ON genres(id);
=======
CREATE INDEX IF NOT EXISTS idx_genres_id_to_name ON genres(id);
CREATE INDEX IF NOT EXISTS idx_song_youtube_videos_video_type ON song_youtube_videos(video_type);
>>>>>>> d46496b1
<|MERGE_RESOLUTION|>--- conflicted
+++ resolved
@@ -166,8 +166,6 @@
     is_read BOOLEAN DEFAULT FALSE,
     created_at TIMESTAMP WITH TIME ZONE DEFAULT CURRENT_TIMESTAMP
 );
-<<<<<<< HEAD
-=======
 
 CREATE TABLE IF NOT EXISTS song_youtube_videos (
     song_id VARCHAR(255) REFERENCES songs(id) ON DELETE CASCADE,
@@ -177,7 +175,6 @@
     position INTEGER DEFAULT 0,
     PRIMARY KEY (song_id, youtube_video_id)
 );
->>>>>>> d46496b1
 
 CREATE INDEX IF NOT EXISTS idx_users_email ON users(email);
 CREATE INDEX IF NOT EXISTS idx_users_username ON users(username);
@@ -221,9 +218,5 @@
 CREATE INDEX IF NOT EXISTS idx_artists_name ON artists(name);
 CREATE INDEX IF NOT EXISTS idx_liked_songs_sync_jobs_updated ON liked_songs_sync_jobs(user_id, started_at DESC);
 CREATE INDEX IF NOT EXISTS idx_spotify_credentials_liked_songs ON spotify_credentials(user_id, liked_songs_sync_status, last_liked_songs_sync);
-<<<<<<< HEAD
 CREATE INDEX IF NOT EXISTS idx_genres_id_to_name ON genres(id);
-=======
-CREATE INDEX IF NOT EXISTS idx_genres_id_to_name ON genres(id);
-CREATE INDEX IF NOT EXISTS idx_song_youtube_videos_video_type ON song_youtube_videos(video_type);
->>>>>>> d46496b1
+CREATE INDEX IF NOT EXISTS idx_song_youtube_videos_video_type ON song_youtube_videos(video_type);