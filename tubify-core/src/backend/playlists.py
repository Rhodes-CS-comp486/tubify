--- conflicted
+++ resolved
@@ -8,12 +8,9 @@
 import spotipy, os, json, random, string
 import time
 import asyncio
-<<<<<<< HEAD
-=======
 import httpx
 from urllib.parse import quote_plus
 from youtube import search_youtube_videos, find_and_add_youtube_videos
->>>>>>> d46496b1
 
 
 # create router
@@ -271,8 +268,6 @@
     # finally, add songs to the playlist
     await add_songs_to_playlist(playlist_id, all_playlist_song_ids, track_positions)
 
-<<<<<<< HEAD
-=======
     # find and add YouTube videos for each song
     # doing this in the background to avoid blocking the request
     asyncio.create_task(
@@ -281,7 +276,6 @@
 
     return True
 
->>>>>>> d46496b1
 
 async def extract_tracks_from_spotify_playlist(
     sp_playlist,
@@ -632,7 +626,6 @@
         if artist_data_map:
             for artist_id in artist_data_map.keys():
                 inserted_artist_ids.add(artist_id)
-<<<<<<< HEAD
 
     except Exception as e:
         print(f"Error processing artists: {str(e)}")
@@ -640,15 +633,6 @@
     return artist_data_map, inserted_artist_ids
 
 
-=======
-
-    except Exception as e:
-        print(f"Error processing artists: {str(e)}")
-
-    return artist_data_map, inserted_artist_ids
-
-
->>>>>>> d46496b1
 async def get_valid_artist_ids(artist_ids, inserted_artist_ids):
     """Get all valid artist IDs from the database and recently inserted ones."""
     all_artist_ids = await database.fetch_all("SELECT id FROM artists")
@@ -1160,7 +1144,6 @@
 
     if max_pos is None:
         max_pos = -1
-<<<<<<< HEAD
 
     # check which songs already exist in the database
     song_ids = [song.id for song in songs]
@@ -1170,7 +1153,7 @@
     )
     existing_song_ids = {song["id"] for song in existing_songs}
 
-    # track progress
+    # counters for response
     successful_adds = 0
     already_exists = 0
     failed_songs = []
@@ -1475,6 +1458,38 @@
 
                 if result is not None:
                     successful_adds += 1
+
+                    # automatically find and add YouTube videos for this song
+                    # get artist names
+                    artists = await database.fetch_all(
+                        """
+                        SELECT a.name
+                        FROM song_artists sa
+                        JOIN artists a ON sa.artist_id = a.id
+                        WHERE sa.song_id = :song_id
+                        ORDER BY sa.list_position
+                        """,
+                        values={"song_id": song.id},
+                    )
+
+                    artist_names = [artist["name"] for artist in artists]
+                    artist_str = " ".join(artist_names[:2])  # use first two artists
+
+                    # check if the song already has YouTube videos
+                    existing_videos = await database.fetch_val(
+                        """
+                        SELECT COUNT(*) FROM song_youtube_videos
+                        WHERE song_id = :song_id
+                        """,
+                        values={"song_id": song.id},
+                    )
+
+                    # if no videos exist, search for and add them
+                    if existing_videos == 0:
+                        # we'll do this in the background without waiting
+                        asyncio.create_task(
+                            find_and_add_youtube_videos(song.id, song.name, artist_str)
+                        )
                 else:
                     already_exists += 1
             except Exception as e:
@@ -1484,17 +1499,12 @@
             print(f"Error processing song {song.id}: {str(e)}")
             failed_songs.append({"id": song.id, "error": str(e)})
 
-    # update the updated_at timestamp for the playlist
+    # update playlist updated_at timestamp
     await database.execute(
         """
-        UPDATE playlists
-        SET updated_at = :updated_at
-        WHERE id = :playlist_id
+        UPDATE playlists SET updated_at = NOW() WHERE id = :playlist_id
         """,
-        values={
-            "playlist_id": playlist_id,
-            "updated_at": datetime.now(timezone.utc),
-        },
+        values={"playlist_id": playlist_id},
     )
 
     # return appropriate message based on what happened
@@ -1524,463 +1534,6 @@
         return {"message": "No songs were added", "status": "error"}
 
 
-async def insert_artist_if_needed(sp, artist_id):
-    """Helper function to insert an artist if it doesn't exist."""
-    # check if artist exists
-    artist_exists = await database.fetch_one(
-        "SELECT id FROM artists WHERE id = :id",
-        values={"id": artist_id},
-    )
-
-    if not artist_exists:
-        try:
-            # get artist info
-            artist_info = sp.artist(artist_id)
-
-            image_url = "https://via.placeholder.com/300"
-            if artist_info.get("images") and len(artist_info["images"]) > 0:
-                image_url = artist_info["images"][0]["url"]
-
-            # insert artist
-            await database.execute(
-                """
-                INSERT INTO artists (id, name, image_url, popularity)
-                VALUES (:id, :name, :image_url, :popularity)
-                ON CONFLICT (id) DO NOTHING
-                """,
-                values={
-                    "id": artist_id,
-                    "name": artist_info["name"],
-                    "image_url": image_url,
-                    "popularity": artist_info.get("popularity", 0),
-                },
-            )
-
-            # process genres if any
-            if artist_info.get("genres"):
-                for genre in artist_info["genres"]:
-                    # insert genre if it doesn't exist
-                    await database.execute(
-                        """
-                        INSERT INTO genres (name)
-                        VALUES (:name)
-                        ON CONFLICT (name) DO NOTHING
-                        """,
-                        values={"name": genre},
-                    )
-
-                    # get genre id
-                    genre_id = await database.fetch_val(
-                        "SELECT id FROM genres WHERE name = :name",
-                        values={"name": genre},
-                    )
-
-                    # link artist to genre
-                    await database.execute(
-                        """
-                        INSERT INTO artist_genres (artist_id, genre_id)
-                        VALUES (:artist_id, :genre_id)
-                        ON CONFLICT (artist_id, genre_id) DO NOTHING
-                        """,
-                        values={"artist_id": artist_id, "genre_id": genre_id},
-                    )
-        except Exception as e:
-            print(f"error inserting artist {artist_id}: {str(e)}")
-            # continue anyway, partial data is better than none
-            return False
-
-    return True
-=======
-
-    # check which songs already exist in the database
-    song_ids = [song.id for song in songs]
-    existing_songs = await database.fetch_all(
-        "SELECT id FROM songs WHERE id = ANY(:song_ids)",
-        values={"song_ids": song_ids},
-    )
-    existing_song_ids = {song["id"] for song in existing_songs}
-
-    # counters for response
-    successful_adds = 0
-    already_exists = 0
-    failed_songs = []
-
-    # process each song individually
-    for idx, song in enumerate(songs):
-        position = max_pos + 1 + idx
-
-        try:
-            # get detailed track information from Spotify
-            track_data = sp.track(song.id)
-            album_id = track_data["album"]["id"]
-
-            # check if album already exists
-            album_exists = await database.fetch_one(
-                "SELECT id FROM albums WHERE id = :id",
-                values={"id": album_id},
-            )
-
-            # process album if it doesn't exist
-            if not album_exists:
-                try:
-                    # get full album data
-                    album_data = sp.album(album_id)
-
-                    # handle release date
-                    release_date = process_release_date(album_data["release_date"])
-
-                    # insert album
-                    await database.execute(
-                        f"""
-                        INSERT INTO albums (id, name, image_url, release_date, popularity, album_type, total_tracks)
-                        VALUES (:id, :name, :image_url, {release_date}, :popularity, :album_type, :total_tracks)
-                        ON CONFLICT (id) DO NOTHING
-                        """,
-                        values={
-                            "id": album_id,
-                            "name": album_data["name"],
-                            "image_url": (
-                                album_data["images"][0]["url"]
-                                if album_data["images"]
-                                else "https://via.placeholder.com/300"
-                            ),
-                            "popularity": album_data["popularity"],
-                            "album_type": album_data["album_type"],
-                            "total_tracks": album_data["total_tracks"],
-                        },
-                    )
-
-                    # process album artists
-                    is_various_artists = False
-                    for album_artist in album_data["artists"]:
-                        if album_artist["name"].lower() == "various artists":
-                            is_various_artists = True
-                            break
-
-                    if is_various_artists:
-                        # for "Various Artists" albums, use track artists
-                        for i, track_artist in enumerate(track_data["artists"]):
-                            await process_album_artist(
-                                album_id,
-                                track_artist["id"],
-                                i,
-                                set(),  # we'll check in the function
-                                set(),  # not used directly
-                                {},  # not used directly
-                            )
-                    else:
-                        # normal album processing
-                        for i, album_artist in enumerate(album_data["artists"]):
-                            # insert artist if needed
-                            artist_exists = await database.fetch_one(
-                                "SELECT id FROM artists WHERE id = :id",
-                                values={"id": album_artist["id"]},
-                            )
-
-                            if not artist_exists:
-                                try:
-                                    artist_info = sp.artist(album_artist["id"])
-                                    await database.execute(
-                                        """
-                                        INSERT INTO artists (id, name, image_url, popularity)
-                                        VALUES (:id, :name, :image_url, :popularity)
-                                        ON CONFLICT (id) DO NOTHING
-                                        """,
-                                        values={
-                                            "id": album_artist["id"],
-                                            "name": artist_info["name"],
-                                            "image_url": (
-                                                artist_info["images"][0]["url"]
-                                                if artist_info["images"]
-                                                else "https://via.placeholder.com/300"
-                                            ),
-                                            "popularity": artist_info["popularity"],
-                                        },
-                                    )
-
-                                    # process genres
-                                    if artist_info.get("genres"):
-                                        for genre in artist_info["genres"]:
-                                            # add genre if it doesn't exist
-                                            await database.execute(
-                                                "INSERT INTO genres (name) VALUES (:name) ON CONFLICT (name) DO NOTHING",
-                                                values={"name": genre},
-                                            )
-
-                                            # get genre id
-                                            genre_id = await database.fetch_val(
-                                                "SELECT id FROM genres WHERE name = :name",
-                                                values={"name": genre},
-                                            )
-
-                                            # link artist to genre
-                                            await database.execute(
-                                                """
-                                                INSERT INTO artist_genres (artist_id, genre_id)
-                                                VALUES (:artist_id, :genre_id)
-                                                ON CONFLICT (artist_id, genre_id) DO NOTHING
-                                                """,
-                                                values={
-                                                    "artist_id": album_artist["id"],
-                                                    "genre_id": genre_id,
-                                                },
-                                            )
-                                except Exception as e:
-                                    print(
-                                        f"Error processing artist {album_artist['id']}: {str(e)}"
-                                    )
-
-                            # add album artist relationship
-                            await database.execute(
-                                """
-                                INSERT INTO album_artists (album_id, artist_id, list_position)
-                                VALUES (:album_id, :artist_id, :list_position)
-                                ON CONFLICT (album_id, artist_id) DO NOTHING
-                                """,
-                                values={
-                                    "album_id": album_id,
-                                    "artist_id": album_artist["id"],
-                                    "list_position": i + 1,  # start at 1 instead of 0
-                                },
-                            )
-                except Exception as e:
-                    print(f"Error processing album {album_id}: {str(e)}")
-            else:
-                # even for existing albums, check if it's a "Various Artists" album
-                # and ensure track artists are added to album-artist relationships
-                try:
-                    # check if this is a Various Artists album
-                    album_artist_check = await database.fetch_one(
-                        """
-                        SELECT aa.album_id 
-                        FROM album_artists aa
-                        JOIN artists a ON aa.artist_id = a.id
-                        WHERE aa.album_id = :album_id AND LOWER(a.name) = 'various artists'
-                        """,
-                        values={"album_id": album_id},
-                    )
-
-                    if album_artist_check:
-                        # this is a Various Artists album, add track artists to album-artist table
-                        for track_artist in track_data["artists"]:
-                            await process_album_artist_various_artists(
-                                album_id,
-                                track_artist["id"],
-                                set(),  # we'll check in the function
-                                set(),  # not used directly
-                                {},  # not used directly
-                            )
-                except Exception as e:
-                    print(
-                        f"Error checking for Various Artists album {album_id}: {str(e)}"
-                    )
-
-            # check if song exists
-            if song.id not in existing_song_ids:
-                try:
-                    # add song to database
-                    await database.execute(
-                        """
-                        INSERT INTO songs (
-                            id, name, album_id, duration_ms, spotify_uri, spotify_url, popularity, explicit, track_number, disc_number
-                        )
-                        VALUES (
-                            :id, :name, :album_id, :duration_ms, :spotify_uri, :spotify_url, :popularity, :explicit, :track_number, :disc_number
-                        )
-                        ON CONFLICT (id) DO NOTHING
-                        """,
-                        values={
-                            "id": song.id,
-                            "name": track_data["name"],
-                            "album_id": album_id,
-                            "duration_ms": track_data["duration_ms"],
-                            "spotify_uri": track_data["uri"],
-                            "spotify_url": track_data["external_urls"]["spotify"],
-                            "popularity": track_data["popularity"],
-                            "explicit": track_data["explicit"],
-                            "track_number": track_data["track_number"],
-                            "disc_number": track_data["disc_number"],
-                        },
-                    )
-
-                    # add song-artist relationships
-                    for i, artist in enumerate(track_data["artists"]):
-                        # check if artist exists
-                        artist_exists = await database.fetch_one(
-                            "SELECT id FROM artists WHERE id = :id",
-                            values={"id": artist["id"]},
-                        )
-
-                        if not artist_exists:
-                            try:
-                                # get artist info
-                                artist_info = sp.artist(artist["id"])
-                                await database.execute(
-                                    """
-                                    INSERT INTO artists (id, name, image_url, popularity)
-                                    VALUES (:id, :name, :image_url, :popularity)
-                                    ON CONFLICT (id) DO NOTHING
-                                    """,
-                                    values={
-                                        "id": artist["id"],
-                                        "name": artist_info["name"],
-                                        "image_url": (
-                                            artist_info["images"][0]["url"]
-                                            if artist_info["images"]
-                                            else "https://via.placeholder.com/300"
-                                        ),
-                                        "popularity": artist_info["popularity"],
-                                    },
-                                )
-
-                                # process genres
-                                if artist_info.get("genres"):
-                                    for genre in artist_info["genres"]:
-                                        # add genre if it doesn't exist
-                                        await database.execute(
-                                            "INSERT INTO genres (name) VALUES (:name) ON CONFLICT (name) DO NOTHING",
-                                            values={"name": genre},
-                                        )
-
-                                        # get genre id
-                                        genre_id = await database.fetch_val(
-                                            "SELECT id FROM genres WHERE name = :name",
-                                            values={"name": genre},
-                                        )
-
-                                        # link artist to genre
-                                        await database.execute(
-                                            """
-                                            INSERT INTO artist_genres (artist_id, genre_id)
-                                            VALUES (:artist_id, :genre_id)
-                                            ON CONFLICT (artist_id, genre_id) DO NOTHING
-                                            """,
-                                            values={
-                                                "artist_id": artist["id"],
-                                                "genre_id": genre_id,
-                                            },
-                                        )
-                            except Exception as e:
-                                print(
-                                    f"Error processing artist {artist['id']}: {str(e)}"
-                                )
-
-                        # add song-artist relationship
-                        await database.execute(
-                            """
-                            INSERT INTO song_artists (song_id, artist_id, list_position)
-                            VALUES (:song_id, :artist_id, :list_position)
-                            ON CONFLICT (song_id, artist_id) DO NOTHING
-                            """,
-                            values={
-                                "song_id": song.id,
-                                "artist_id": artist["id"],
-                                "list_position": i,
-                            },
-                        )
-
-                    # update existing_song_ids to include this song now
-                    existing_song_ids.add(song.id)
-                except Exception as e:
-                    print(f"Error inserting song {song.id}: {str(e)}")
-                    failed_songs.append({"id": song.id, "error": str(e)})
-                    # continue to the next song
-                    continue
-
-            # add song to playlist
-            try:
-                result = await database.execute(
-                    """
-                    INSERT INTO playlist_songs (playlist_id, song_id, position)
-                    VALUES (:playlist_id, :song_id, :position)
-                    ON CONFLICT (playlist_id, song_id) DO NOTHING
-                    RETURNING position
-                    """,
-                    values={
-                        "playlist_id": playlist_id,
-                        "song_id": song.id,
-                        "position": position,
-                    },
-                )
-
-                if result is not None:
-                    successful_adds += 1
-
-                    # automatically find and add YouTube videos for this song
-                    # get artist names
-                    artists = await database.fetch_all(
-                        """
-                        SELECT a.name
-                        FROM song_artists sa
-                        JOIN artists a ON sa.artist_id = a.id
-                        WHERE sa.song_id = :song_id
-                        ORDER BY sa.list_position
-                        """,
-                        values={"song_id": song.id},
-                    )
-
-                    artist_names = [artist["name"] for artist in artists]
-                    artist_str = " ".join(artist_names[:2])  # use first two artists
-
-                    # check if the song already has YouTube videos
-                    existing_videos = await database.fetch_val(
-                        """
-                        SELECT COUNT(*) FROM song_youtube_videos
-                        WHERE song_id = :song_id
-                        """,
-                        values={"song_id": song.id},
-                    )
-
-                    # if no videos exist, search for and add them
-                    if existing_videos == 0:
-                        # we'll do this in the background without waiting
-                        asyncio.create_task(
-                            find_and_add_youtube_videos(song.id, song.name, artist_str)
-                        )
-                else:
-                    already_exists += 1
-            except Exception as e:
-                print(f"Error adding song {song.id} to playlist: {str(e)}")
-                failed_songs.append({"id": song.id, "error": str(e)})
-        except Exception as e:
-            print(f"Error processing song {song.id}: {str(e)}")
-            failed_songs.append({"id": song.id, "error": str(e)})
-
-    # update playlist updated_at timestamp
-    await database.execute(
-        """
-        UPDATE playlists SET updated_at = NOW() WHERE id = :playlist_id
-        """,
-        values={"playlist_id": playlist_id},
-    )
-
-    # return appropriate message based on what happened
-    if successful_adds > 0 and len(failed_songs) > 0:
-        return {
-            "message": f"Added {successful_adds} songs, {already_exists} were already in the playlist, {len(failed_songs)} failed",
-            "status": "partial",
-            "failed_songs": failed_songs[:5],
-        }
-    elif successful_adds > 0:
-        return {
-            "message": f"Added {successful_adds} songs successfully",
-            "status": "success",
-        }
-    elif already_exists > 0 and len(failed_songs) == 0:
-        # if all songs were already in the playlist, return a 409 Conflict
-        raise HTTPException(
-            status_code=status.HTTP_409_CONFLICT,
-            detail="All songs already exist in this playlist",
-        )
-    elif len(failed_songs) > 0:
-        raise HTTPException(
-            status_code=status.HTTP_500_INTERNAL_SERVER_ERROR,
-            detail=f"Failed to add songs: {failed_songs[0]['error']}",
-        )
-    else:
-        return {"message": "No songs were added", "status": "error"}
-
-
 # helper function to find and add YouTube videos for a song
 async def find_and_add_youtube_videos(song_id: str, song_name: str, artist_str: str):
     """find and add youtube videos for a song"""
@@ -2115,7 +1668,6 @@
     except Exception as e:
         print(f"Error finding videos for {song_name} by {artist_str}: {e}")
         return False
->>>>>>> d46496b1
 
 
 @router.delete("/{public_id}/songs/{song_id}")
