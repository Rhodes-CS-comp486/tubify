--- conflicted
+++ resolved
@@ -11,11 +11,8 @@
 from search import router as search_router
 from liked_songs import router as liked_songs_router
 from youtube import router as youtube_router
-<<<<<<< HEAD
 from recommendations import router as recommendations_router
-=======
 from listening_habits import router as listening_habits_router
->>>>>>> cf7f230d
 from database import lifespan
 
 # load environment variables
@@ -62,13 +59,8 @@
 app.include_router(search_router)
 app.include_router(liked_songs_router)
 app.include_router(youtube_router)
-<<<<<<< HEAD
 app.include_router(recommendations_router)
-
-
-=======
 app.include_router(listening_habits_router)
->>>>>>> cf7f230d
 if __name__ == "__main__":
     uvicorn.run(
         app,
