from fastapi import FastAPI
from dotenv import load_dotenv
import os, ssl, httpx, uvicorn
from fastapi.middleware.cors import CORSMiddleware
from auth import router as auth_router
from spotify_auth import router as spotify_router
from playlists import router as playlist_router
from profile import router as profile_router
from songs import router as songs_router
from users import router as users_router
from search import router as search_router
<<<<<<< HEAD
from history import router as history_router
from database import database, lifespan
=======
from database import lifespan
>>>>>>> 6216ab5c

# load environment variables
load_dotenv()

# initialize fastapi app with database lifespan
app = FastAPI(lifespan=lifespan)

# development mode flag (set to False in production)
DEV_MODE = os.getenv("DEV_MODE").lower() == "true"

# OAuth configuration
GOOGLE_CLIENT_ID = os.getenv("GOOGLE_CLIENT_ID")
GOOGLE_CLIENT_SECRET = os.getenv("GOOGLE_CLIENT_SECRET")
GITHUB_CLIENT_ID = os.getenv("GITHUB_CLIENT_ID")
GITHUB_CLIENT_SECRET = os.getenv("GITHUB_CLIENT_SECRET")
FRONTEND_URL = os.getenv("FRONTEND_URL")

# CORS middleware
app.add_middleware(
    CORSMiddleware,
    allow_origins=[FRONTEND_URL],
    allow_credentials=True,
    allow_methods=["*"],
    allow_headers=["*"],
    expose_headers=["*"],
    max_age=3600,
)

# enable SSL in fastapi
context = ssl.create_default_context()
if DEV_MODE:
    context.check_hostname = False
    context.verify_mode = ssl.CERT_NONE
context.load_cert_chain(os.getenv("CERT_FILE"), os.getenv("KEY_FILE"))

# add routers
app.include_router(auth_router)
app.include_router(spotify_router)
app.include_router(playlist_router)
app.include_router(profile_router)
app.include_router(songs_router)
app.include_router(users_router)
app.include_router(search_router)
app.include_router(history_router)
if __name__ == "__main__":
    uvicorn.run(
        app,
        host="0.0.0.0",
        port=8000,
        ssl_keyfile=os.getenv("KEY_FILE"),
        ssl_certfile=os.getenv("CERT_FILE"),
        ssl_verify=not DEV_MODE,
    )<|MERGE_RESOLUTION|>--- conflicted
+++ resolved
@@ -9,12 +9,8 @@
 from songs import router as songs_router
 from users import router as users_router
 from search import router as search_router
-<<<<<<< HEAD
 from history import router as history_router
 from database import database, lifespan
-=======
-from database import lifespan
->>>>>>> 6216ab5c
 
 # load environment variables
 load_dotenv()
