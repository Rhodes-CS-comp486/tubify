--- conflicted
+++ resolved
@@ -10,10 +10,7 @@
 from users import router as users_router
 from search import router as search_router
 from liked_songs import router as liked_songs_router
-<<<<<<< HEAD
-=======
 from youtube import router as youtube_router
->>>>>>> d46496b1
 from database import lifespan
 
 # load environment variables
@@ -59,10 +56,7 @@
 app.include_router(users_router)
 app.include_router(search_router)
 app.include_router(liked_songs_router)
-<<<<<<< HEAD
-=======
 app.include_router(youtube_router)
->>>>>>> d46496b1
 if __name__ == "__main__":
     uvicorn.run(
         app,
