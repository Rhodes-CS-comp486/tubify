from fastapi import FastAPI, HTTPException, Depends, status, Response, Cookie
from dotenv import load_dotenv
import os, ssl, httpx, uvicorn
from databases import Database
from sqlalchemy import create_engine, MetaData
from fastapi.middleware.cors import CORSMiddleware
from fastapi_csrf_protect import CsrfProtect
from fastapi_csrf_protect.exceptions import CsrfProtectError
from auth import router as auth_router
from spotify_auth import router as spotify_router
<<<<<<< HEAD
from playlists import router as playlist_router
=======
from profile import router as profile_router
>>>>>>> dbbf45a0
from database import database, lifespan

# load environment variables
load_dotenv()

# initialize fastapi app with database lifespan
app = FastAPI(lifespan=lifespan)

# development mode flag (set to False in production)
DEV_MODE = os.getenv("DEV_MODE").lower() == "true"

# OAuth configuration
GOOGLE_CLIENT_ID = os.getenv("GOOGLE_CLIENT_ID")
GOOGLE_CLIENT_SECRET = os.getenv("GOOGLE_CLIENT_SECRET")
GITHUB_CLIENT_ID = os.getenv("GITHUB_CLIENT_ID")
GITHUB_CLIENT_SECRET = os.getenv("GITHUB_CLIENT_SECRET")
FRONTEND_URL = os.getenv("FRONTEND_URL")

# CORS middleware
app.add_middleware(
    CORSMiddleware,
    allow_origins=[FRONTEND_URL],
    allow_credentials=True,
    allow_methods=["*"],
    allow_headers=["*"],
    expose_headers=["*"],
    max_age=3600,
)

# enable SSL in fastapi
context = ssl.create_default_context()
if DEV_MODE:
    context.check_hostname = False
    context.verify_mode = ssl.CERT_NONE
context.load_cert_chain(os.getenv("CERT_FILE"), os.getenv("KEY_FILE"))

# add routers
app.include_router(auth_router)
app.include_router(spotify_router)
<<<<<<< HEAD
app.include_router(playlist_router)
=======
app.include_router(profile_router)
>>>>>>> dbbf45a0

if __name__ == "__main__":
    uvicorn.run(
        app,
        host="0.0.0.0",
        port=8000,
        ssl_keyfile=os.getenv("KEY_FILE"),
        ssl_certfile=os.getenv("CERT_FILE"),
        ssl_verify=not DEV_MODE,
    )<|MERGE_RESOLUTION|>--- conflicted
+++ resolved
@@ -8,11 +8,8 @@
 from fastapi_csrf_protect.exceptions import CsrfProtectError
 from auth import router as auth_router
 from spotify_auth import router as spotify_router
-<<<<<<< HEAD
 from playlists import router as playlist_router
-=======
 from profile import router as profile_router
->>>>>>> dbbf45a0
 from database import database, lifespan
 
 # load environment variables
@@ -52,11 +49,8 @@
 # add routers
 app.include_router(auth_router)
 app.include_router(spotify_router)
-<<<<<<< HEAD
 app.include_router(playlist_router)
-=======
 app.include_router(profile_router)
->>>>>>> dbbf45a0
 
 if __name__ == "__main__":
     uvicorn.run(
